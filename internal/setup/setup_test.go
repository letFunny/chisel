package setup_test

import (
	"os"
	"path/filepath"
	"strings"

	"golang.org/x/crypto/openpgp/packet"
	. "gopkg.in/check.v1"
	"gopkg.in/yaml.v3"

	"github.com/canonical/chisel/internal/setup"
	"github.com/canonical/chisel/internal/testutil"
)

var (
	testKey      = testutil.PGPKeys["key1"]
	extraTestKey = testutil.PGPKeys["key2"]
)

type setupTest struct {
	summary   string
	input     map[string]string
	release   *setup.Release
	relerror  string
	selslices []setup.SliceKey
	selection *setup.Selection
	selerror  string
}

var setupTests = []setupTest{{
	summary: "Ensure file format is expected",
	input: map[string]string{
		"chisel.yaml": `
			format: foobar
		`,
	},
	relerror: `chisel.yaml: unknown format "foobar"`,
}, {
	summary: "Missing archives",
	input: map[string]string{
		"chisel.yaml": `
			format: v1
		`,
	},
	relerror: `chisel.yaml: no archives defined`,
}, {
	summary: "Enforce matching filename and package name",
	input: map[string]string{
		"slices/mydir/mypkg.yaml": `
			package: myotherpkg
		`,
	},
	relerror: `slices/mydir/mypkg.yaml: filename and 'package' field \("myotherpkg"\) disagree`,
}, {
	summary: "Archive with multiple suites",
	input: map[string]string{
		"chisel.yaml": `
			format: v1
			archives:
				ubuntu:
					version: 22.04
					components: [main, other]
					suites: [jammy, jammy-security]
					public-keys: [test-key]
			public-keys:
				test-key:
					id: ` + testKey.ID + `
					armor: |` + "\n" + testutil.PrefixEachLine(testKey.PubKeyArmor, "\t\t\t\t\t\t") + `
		`,
		"slices/mydir/mypkg.yaml": `
			package: mypkg
		`,
	},
	release: &setup.Release{
		Archives: map[string]*setup.Archive{
			"ubuntu": {
				Name:       "ubuntu",
				Version:    "22.04",
				Suites:     []string{"jammy", "jammy-security"},
				Components: []string{"main", "other"},
				PubKeys:    []*packet.PublicKey{testKey.PubKey},
			},
		},
		Packages: map[string]*setup.Package{
			"mypkg": {
				Name:   "mypkg",
				Path:   "slices/mydir/mypkg.yaml",
				Slices: map[string]*setup.Slice{},
			},
		},
	},
}, {
	summary: "Coverage of multiple path kinds",
	input: map[string]string{
		"slices/mydir/mypkg.yaml": `
			package: mypkg
			slices:
				myslice1:
					contents:
						/file/path1:
						/file/path2: {copy: /other/path}
						/file/path3: {symlink: /other/path}
						/file/path4: {text: content, until: mutate}
						/file/path5: {mode: 0755, mutable: true}
						/file/path6/: {make: true}
				myslice2:
					essential:
						- mypkg_myslice1
					contents:
						/another/path:
				myslice3:
					mutate: something
		`,
	},
	release: &setup.Release{
		Archives: map[string]*setup.Archive{
			"ubuntu": {
				Name:       "ubuntu",
				Version:    "22.04",
				Suites:     []string{"jammy"},
				Components: []string{"main", "universe"},
				PubKeys:    []*packet.PublicKey{testKey.PubKey},
			},
		},
		Packages: map[string]*setup.Package{
			"mypkg": {
				Name: "mypkg",
				Path: "slices/mydir/mypkg.yaml",
				Slices: map[string]*setup.Slice{
					"myslice1": {
						Package: "mypkg",
						Name:    "myslice1",
						Contents: map[string]setup.PathInfo{
							"/file/path1":  {Kind: "copy"},
							"/file/path2":  {Kind: "copy", Info: "/other/path"},
							"/file/path3":  {Kind: "symlink", Info: "/other/path"},
							"/file/path4":  {Kind: "text", Info: "content", Until: "mutate"},
							"/file/path5":  {Kind: "copy", Mode: 0755, Mutable: true},
							"/file/path6/": {Kind: "dir"},
						},
					},
					"myslice2": {
						Package: "mypkg",
						Name:    "myslice2",
						Essential: []setup.SliceKey{
							{"mypkg", "myslice1"},
						},
						Contents: map[string]setup.PathInfo{
							"/another/path": {Kind: "copy"},
						},
					},
					"myslice3": {
						Package: "mypkg",
						Name:    "myslice3",
						Scripts: setup.SliceScripts{
							Mutate: "something",
						},
					},
				},
			},
		},
	},
}, {
	summary: "Empty contents",
	input: map[string]string{
		"slices/mydir/mypkg.yaml": `
			package: mypkg
			slices:
				myslice1:
				myslice2:
					contents:
		`,
	},
	release: &setup.Release{
		Archives: map[string]*setup.Archive{
			"ubuntu": {
				Name:       "ubuntu",
				Version:    "22.04",
				Suites:     []string{"jammy"},
				Components: []string{"main", "universe"},
				PubKeys:    []*packet.PublicKey{testKey.PubKey},
			},
		},
		Packages: map[string]*setup.Package{
			"mypkg": {
				Name: "mypkg",
				Path: "slices/mydir/mypkg.yaml",
				Slices: map[string]*setup.Slice{
					"myslice1": {
						Package: "mypkg",
						Name:    "myslice1",
					},
					"myslice2": {
						Package: "mypkg",
						Name:    "myslice2",
					},
				},
			},
		},
	},
}, {
	summary: "Cycles are detected within packages",
	input: map[string]string{
		"slices/mydir/mypkg.yaml": `
			package: mypkg
			slices:
				myslice1:
					essential:
						- mypkg_myslice2
				myslice2:
					essential:
						- mypkg_myslice3
				myslice3:
					essential:
						- mypkg_myslice1
		`,
	},
	relerror: `essential loop detected: mypkg_myslice1, mypkg_myslice2, mypkg_myslice3`,
}, {
	summary: "Cycles are detected across packages",
	input: map[string]string{
		"slices/mydir/mypkg1.yaml": `
			package: mypkg1
			slices:
				myslice:
					essential:
						- mypkg2_myslice
		`,
		"slices/mydir/mypkg2.yaml": `
			package: mypkg2
			slices:
				myslice:
					essential:
						- mypkg3_myslice
		`,
		"slices/mydir/mypkg3.yaml": `
			package: mypkg3
			slices:
				myslice:
					essential:
						- mypkg1_myslice
		`,
	},
	relerror: `essential loop detected: mypkg1_myslice, mypkg2_myslice, mypkg3_myslice`,
}, {
	summary: "Missing package dependency",
	input: map[string]string{
		"slices/mydir/mypkg1.yaml": `
			package: mypkg1
			slices:
				myslice:
					essential:
						- mypkg2_myslice
		`,
	},
	relerror: `mypkg1_myslice requires mypkg2_myslice, but slice is missing`,
}, {
	summary: "Missing slice dependency",
	input: map[string]string{
		"slices/mydir/mypkg.yaml": `
			package: mypkg
			slices:
				myslice1:
					essential:
						- mypkg_myslice2
		`,
	},
	relerror: `mypkg_myslice1 requires mypkg_myslice2, but slice is missing`,
}, {
	summary: "Selection with no dependencies",
	input: map[string]string{
		"slices/mydir/mypkg1.yaml": `
			package: mypkg1
			slices:
				myslice1: {}
				myslice2: {essential: [mypkg2_myslice1]}
		`,
		"slices/mydir/mypkg2.yaml": `
			package: mypkg2
			slices:
				myslice1: {}
				myslice2: {essential: [mypkg1_myslice1]}
		`,
	},
	selslices: []setup.SliceKey{{"mypkg1", "myslice1"}},
	selection: &setup.Selection{
		Slices: []*setup.Slice{{
			Package: "mypkg1",
			Name:    "myslice1",
		}},
	},
}, {
	summary: "Selection with dependencies",
	input: map[string]string{
		"slices/mydir/mypkg1.yaml": `
			package: mypkg1
			slices:
				myslice1: {}
				myslice2: {essential: [mypkg2_myslice1]}
		`,
		"slices/mydir/mypkg2.yaml": `
			package: mypkg2
			slices:
				myslice1: {}
				myslice2: {essential: [mypkg1_myslice1]}
		`,
	},
	selslices: []setup.SliceKey{{"mypkg2", "myslice2"}},
	selection: &setup.Selection{
		Slices: []*setup.Slice{{
			Package: "mypkg1",
			Name:    "myslice1",
		}, {
			Package: "mypkg2",
			Name:    "myslice2",
			Essential: []setup.SliceKey{
				{"mypkg1", "myslice1"},
			},
		}},
	},
}, {
	summary: "Selection with matching paths don't conflict",
	input: map[string]string{
		"slices/mydir/mypkg1.yaml": `
			package: mypkg1
			slices:
				myslice1:
					contents:
						/path1:
						/path2: {text: same}
						/path3: {symlink: /link}
				myslice2:
					contents:
						/path1: {copy: /path1}
						/path2: {text: same}
						/path3: {symlink: /link}
		`,
		"slices/mydir/mypkg2.yaml": `
			package: mypkg2
			slices:
				myslice1:
					contents:
						/path2: {text: same}
						/path3: {symlink: /link}
		`,
	},
	selslices: []setup.SliceKey{{"mypkg1", "myslice1"}, {"mypkg1", "myslice2"}, {"mypkg2", "myslice1"}},
}, {
	summary: "Conflicting paths across slices",
	input: map[string]string{
		"slices/mydir/mypkg1.yaml": `
			package: mypkg1
			slices:
				myslice1:
					contents:
						/path1:
				myslice2:
					contents:
						/path1: {copy: /other}
		`,
	},
	relerror: "slices mypkg1_myslice1 and mypkg1_myslice2 conflict on /path1",
}, {
	summary: "Conflicting paths across packages",
	input: map[string]string{
		"slices/mydir/mypkg1.yaml": `
			package: mypkg1
			slices:
				myslice1:
					contents:
						/path1:
		`,
		"slices/mydir/mypkg2.yaml": `
			package: mypkg2
			slices:
				myslice1:
					contents:
						/path1:
		`,
	},
	relerror: "slices mypkg1_myslice1 and mypkg2_myslice1 conflict on /path1",
}, {
	summary: "Directories must be suffixed with /",
	input: map[string]string{
		"slices/mydir/mypkg.yaml": `
			package: mypkg
			slices:
				myslice:
					contents:
						/foo: {make: true}
		`,
	},
	relerror: `slice mypkg_myslice path /foo must end in / for 'make' to be valid`,
}, {
	summary: "Slice path must be clean",
	input: map[string]string{
		"slices/mydir/mypkg.yaml": `
			package: mypkg
			slices:
				myslice:
					contents:
						/foo/../:
		`,
	},
	relerror: `slice mypkg_myslice has invalid content path: /foo/../`,
}, {
	summary: "Slice path must be absolute",
	input: map[string]string{
		"slices/mydir/mypkg.yaml": `
			package: mypkg
			slices:
				myslice:
					contents:
						./foo/:
		`,
	},
	relerror: `slice mypkg_myslice has invalid content path: ./foo/`,
}, {
	summary: "Globbing support",
	input: map[string]string{
		"slices/mydir/mypkg.yaml": `
			package: mypkg
			slices:
				myslice1:
					contents:
						/file/*:
				myslice2:
					contents:
						/another/**:
		`,
	},
	release: &setup.Release{
		Archives: map[string]*setup.Archive{
			"ubuntu": {
				Name:       "ubuntu",
				Version:    "22.04",
				Suites:     []string{"jammy"},
				Components: []string{"main", "universe"},
				PubKeys:    []*packet.PublicKey{testKey.PubKey},
			},
		},
		Packages: map[string]*setup.Package{
			"mypkg": {
				Name: "mypkg",
				Path: "slices/mydir/mypkg.yaml",
				Slices: map[string]*setup.Slice{
					"myslice1": {
						Package: "mypkg",
						Name:    "myslice1",
						Contents: map[string]setup.PathInfo{
							"/file/*": {Kind: "glob"},
						},
					},
					"myslice2": {
						Package: "mypkg",
						Name:    "myslice2",
						Contents: map[string]setup.PathInfo{
							"/another/**": {Kind: "glob"},
						},
					},
				},
			},
		},
	},
}, {
	summary: "Conflicting globs",
	input: map[string]string{
		"slices/mydir/mypkg1.yaml": `
			package: mypkg1
			slices:
				myslice:
					contents:
						/file/f*obar:
		`,
		"slices/mydir/mypkg2.yaml": `
			package: mypkg2
			slices:
				myslice:
					contents:
						/file/foob*r:
		`,
	},
	relerror: `slices mypkg1_myslice and mypkg2_myslice conflict on /file/f\*obar and /file/foob\*r`,
}, {
	summary: "Conflicting globs and plain copies",
	input: map[string]string{
		"slices/mydir/mypkg1.yaml": `
			package: mypkg1
			slices:
				myslice:
					contents:
						/file/foobar:
		`,
		"slices/mydir/mypkg2.yaml": `
			package: mypkg2
			slices:
				myslice:
					contents:
						/file/foob*r:
		`,
	},
	relerror: `slices mypkg1_myslice and mypkg2_myslice conflict on /file/foobar and /file/foob\*r`,
}, {
	summary: "Conflicting matching globs",
	input: map[string]string{
		"slices/mydir/mypkg1.yaml": `
			package: mypkg1
			slices:
				myslice:
					contents:
						/file/foob*r:
		`,
		"slices/mydir/mypkg2.yaml": `
			package: mypkg2
			slices:
				myslice:
					contents:
						/file/foob*r:
		`,
	},
	relerror: `slices mypkg1_myslice and mypkg2_myslice conflict on /file/foob\*r`,
}, {
	summary: "Conflicting globs in same package is okay",
	input: map[string]string{
		"slices/mydir/mypkg.yaml": `
			package: mypkg
			slices:
				myslice1:
					contents:
						/file/foob*r:
						/file/f*r:
				myslice2:
					contents:
						/file/foob*r:
						/file/f*obar:
		`,
	},
}, {
	summary: "Invalid glob options",
	input: map[string]string{
		"slices/mydir/mypkg.yaml": `
			package: mypkg
			slices:
				myslice:
					contents:
						/file/foob*r: {text: foo}
		`,
	},
	relerror: `slice mypkg_myslice path /file/foob\*r has invalid wildcard options`,
}, {
	summary: "Until is an okay option for globs",
	input: map[string]string{
		"slices/mydir/mypkg.yaml": `
			package: mypkg
			slices:
				myslice:
					contents:
						/file/foob*r: {until: mutate}
		`,
	},
}, {
	summary: "Mutable does not work for directories extractions",
	input: map[string]string{
		"slices/mydir/mypkg.yaml": `
			package: mypkg
			slices:
				myslice:
					contents:
						/path/: {mutable: true}
		`,
	},
	relerror: `slice mypkg_myslice mutable is not a regular file: /path/`,
}, {
	summary: "Mutable does not work for directory making",
	input: map[string]string{
		"slices/mydir/mypkg.yaml": `
			package: mypkg
			slices:
				myslice:
					contents:
						/path/: {make: true, mutable: true}
		`,
	},
	relerror: `slice mypkg_myslice mutable is not a regular file: /path/`,
}, {
	summary: "Mutable does not work for symlinks",
	input: map[string]string{
		"slices/mydir/mypkg.yaml": `
			package: mypkg
			slices:
				myslice:
					contents:
						/path: {symlink: /other, mutable: true}
		`,
	},
	relerror: `slice mypkg_myslice mutable is not a regular file: /path`,
}, {
	summary: "Until checks its value for validity",
	input: map[string]string{
		"slices/mydir/mypkg.yaml": `
			package: mypkg
			slices:
				myslice:
					contents:
						/path: {until: foo}
		`,
	},
	relerror: `slice mypkg_myslice has invalid 'until' for path /path: "foo"`,
}, {
	summary: "Arch checks its value for validity",
	input: map[string]string{
		"slices/mydir/mypkg.yaml": `
			package: mypkg
			slices:
				myslice:
					contents:
						/path: {arch: foo}
		`,
	},
	relerror: `slice mypkg_myslice has invalid 'arch' for path /path: "foo"`,
}, {
	summary: "Arch checks its value for validity",
	input: map[string]string{
		"slices/mydir/mypkg.yaml": `
			package: mypkg
			slices:
				myslice:
					contents:
						/path: {arch: [i386, foo]}
		`,
	},
	relerror: `slice mypkg_myslice has invalid 'arch' for path /path: "foo"`,
}, {
	summary: "Single architecture selection",
	input: map[string]string{
		"slices/mydir/mypkg.yaml": `
			package: mypkg
			slices:
				myslice:
					contents:
						/path: {arch: i386}
		`,
	},
	release: &setup.Release{
		Archives: map[string]*setup.Archive{
			"ubuntu": {
				Name:       "ubuntu",
				Version:    "22.04",
				Suites:     []string{"jammy"},
				Components: []string{"main", "universe"},
				PubKeys:    []*packet.PublicKey{testKey.PubKey},
			},
		},
		Packages: map[string]*setup.Package{
			"mypkg": {
				Name: "mypkg",
				Path: "slices/mydir/mypkg.yaml",
				Slices: map[string]*setup.Slice{
					"myslice": {
						Package: "mypkg",
						Name:    "myslice",
						Contents: map[string]setup.PathInfo{
							"/path": {Kind: "copy", Arch: []string{"i386"}},
						},
					},
				},
			},
		},
	},
}, {
	summary: "Multiple architecture selection",
	input: map[string]string{
		"slices/mydir/mypkg.yaml": `
			package: mypkg
			slices:
				myslice:
					contents:
						/path: {arch: [i386, amd64]}
		`,
	},
	release: &setup.Release{
		Archives: map[string]*setup.Archive{
			"ubuntu": {
				Name:       "ubuntu",
				Version:    "22.04",
				Suites:     []string{"jammy"},
				Components: []string{"main", "universe"},
				PubKeys:    []*packet.PublicKey{testKey.PubKey},
			},
		},
		Packages: map[string]*setup.Package{
			"mypkg": {
				Name: "mypkg",
				Path: "slices/mydir/mypkg.yaml",
				Slices: map[string]*setup.Slice{
					"myslice": {
						Package: "mypkg",
						Name:    "myslice",
						Contents: map[string]setup.PathInfo{
							"/path": {Kind: "copy", Arch: []string{"i386", "amd64"}},
						},
					},
				},
			},
		},
	},
}, {
	summary: "Text can be empty",
	input: map[string]string{
		"slices/mydir/mypkg.yaml": `
			package: mypkg
			slices:
				myslice:
					contents:
						/nonempty: {text: "foo"}
						/empty: {text: ""}
		`,
	},
	release: &setup.Release{
		Archives: map[string]*setup.Archive{
			"ubuntu": {
				Name:       "ubuntu",
				Version:    "22.04",
				Suites:     []string{"jammy"},
				Components: []string{"main", "universe"},
				PubKeys:    []*packet.PublicKey{testKey.PubKey},
			},
		},
		Packages: map[string]*setup.Package{
			"mypkg": {
				Name: "mypkg",
				Path: "slices/mydir/mypkg.yaml",
				Slices: map[string]*setup.Slice{
					"myslice": {
						Package: "mypkg",
						Name:    "myslice",
						Contents: map[string]setup.PathInfo{
							"/nonempty": {Kind: "text", Info: "foo"},
							"/empty":    {Kind: "text", Info: ""},
						},
					},
				},
			},
		},
	},
}, {
	summary: "Multiple archives with priorities",
	input: map[string]string{
		"chisel.yaml": `
			format: v1
			archives:
				foo:
					version: 22.04
					components: [main, universe]
					suites: [jammy]
					priority: 20
					public-keys: [test-key]
				bar:
					version: 22.04
					components: [universe]
					suites: [jammy-updates]
					priority: -10
					public-keys: [test-key]
			public-keys:
				test-key:
					id: ` + testKey.ID + `
					armor: |` + "\n" + testutil.PrefixEachLine(testKey.PubKeyArmor, "\t\t\t\t\t\t") + `
		`,
		"slices/mydir/mypkg.yaml": `
			package: mypkg
		`,
	},
	release: &setup.Release{
		Archives: map[string]*setup.Archive{
			"foo": {
				Name:       "foo",
				Version:    "22.04",
				Suites:     []string{"jammy"},
				Components: []string{"main", "universe"},
				Priority:   20,
				PubKeys:    []*packet.PublicKey{testKey.PubKey},
			},
			"bar": {
				Name:       "bar",
				Version:    "22.04",
				Suites:     []string{"jammy-updates"},
				Components: []string{"universe"},
				Priority:   -10,
				PubKeys:    []*packet.PublicKey{testKey.PubKey},
			},
		},
		Packages: map[string]*setup.Package{
			"mypkg": {
				Name:   "mypkg",
				Path:   "slices/mydir/mypkg.yaml",
				Slices: map[string]*setup.Slice{},
			},
		},
	},
}, {
	summary: "Archive with suites unset",
	input: map[string]string{
		"chisel.yaml": `
			format: v1
			archives:
				ubuntu:
					version: 22.04
					components: [main, other]
		`,
	},
	relerror: `chisel.yaml: archive "ubuntu" missing suites field`,
}, {
	summary: "Two archives cannot have same priority",
	input: map[string]string{
		"chisel.yaml": `
			format: v1
			archives:
				foo:
					version: 22.04
					components: [main, universe]
					suites: [jammy]
					priority: 20
					public-keys: [test-key]
				bar:
					version: 22.04
					components: [universe]
					suites: [jammy-updates]
					priority: 20
					public-keys: [test-key]
			public-keys:
				test-key:
					id: ` + testKey.ID + `
					armor: |` + "\n" + testutil.PrefixEachLine(testKey.PubKeyArmor, "\t\t\t\t\t\t") + `
		`,
		"slices/mydir/mypkg.yaml": `
			package: mypkg
		`,
	},
	relerror: `chisel.yaml: archives "bar" and "foo" have the same priority value of 20`,
}, {
	summary: "Invalid archive priority",
	input: map[string]string{
		"chisel.yaml": `
			format: v1
			archives:
				foo:
					version: 22.04
					components: [main, universe]
					suites: [jammy]
					priority: 10000
					public-keys: [test-key]
			public-keys:
				test-key:
					id: ` + testKey.ID + `
					armor: |` + "\n" + testutil.PrefixEachLine(testKey.PubKeyArmor, "\t\t\t\t\t\t") + `
		`,
	},
	relerror: `chisel.yaml: archive "foo" has invalid priority value of 10000`,
}, {
	summary: "Extra fields in YAML are ignored (necessary for forward compatibility)",
	input: map[string]string{
		"chisel.yaml": `
			format: v1
			archives:
				ubuntu:
					version: 22.04
					components: [main, other]
					suites: [jammy, jammy-security]
					public-keys: [test-key]
					madeUpKey1: whatever
			madeUpKey2: whatever
			public-keys:
				test-key:
					id: ` + testKey.ID + `
					armor: |` + "\n" + testutil.PrefixEachLine(testKey.PubKeyArmor, "\t\t\t\t\t\t") + `
					madeUpKey6: whatever
		`,
		"slices/mydir/mypkg.yaml": `
			package: mypkg
			madeUpKey3: whatever
			slices:
				myslice:
					madeUpKey4: whatever
					contents:
						/path: {madeUpKey5: whatever}
		`,
	},
	release: &setup.Release{
		Archives: map[string]*setup.Archive{
			"ubuntu": {
				Name:       "ubuntu",
				Version:    "22.04",
				Suites:     []string{"jammy", "jammy-security"},
				Components: []string{"main", "other"},
				PubKeys:    []*packet.PublicKey{testKey.PubKey},
			},
		},
		Packages: map[string]*setup.Package{
			"mypkg": {
				Name: "mypkg",
				Path: "slices/mydir/mypkg.yaml",
				Slices: map[string]*setup.Slice{
					"myslice": {
						Package: "mypkg",
						Name:    "myslice",
						Contents: map[string]setup.PathInfo{
							"/path": {Kind: "copy"},
						},
					},
				},
			},
		},
	},
}, {
	summary: "Archives with public keys",
	input: map[string]string{
		"chisel.yaml": `
			format: v1
			archives:
				foo:
					version: 22.04
					components: [main, universe]
					suites: [jammy]
					public-keys: [extra-key]
					priority: 20
				bar:
					version: 22.04
					components: [universe]
					suites: [jammy-updates]
					public-keys: [test-key, extra-key]
					priority: 10
			public-keys:
				extra-key:
					id: ` + extraTestKey.ID + `
					armor: |` + "\n" + testutil.PrefixEachLine(extraTestKey.PubKeyArmor, "\t\t\t\t\t\t") + `
				test-key:
					id: ` + testKey.ID + `
					armor: |` + "\n" + testutil.PrefixEachLine(testKey.PubKeyArmor, "\t\t\t\t\t\t") + `
		`,
		"slices/mydir/mypkg.yaml": `
			package: mypkg
		`,
	},
	release: &setup.Release{
		Archives: map[string]*setup.Archive{
			"foo": {
				Name:       "foo",
				Version:    "22.04",
				Suites:     []string{"jammy"},
				Components: []string{"main", "universe"},
				Priority:   20,
				PubKeys:    []*packet.PublicKey{extraTestKey.PubKey},
			},
			"bar": {
				Name:       "bar",
				Version:    "22.04",
				Suites:     []string{"jammy-updates"},
				Components: []string{"universe"},
				Priority:   10,
				PubKeys:    []*packet.PublicKey{testKey.PubKey, extraTestKey.PubKey},
			},
		},
		Packages: map[string]*setup.Package{
			"mypkg": {
				Name:   "mypkg",
				Path:   "slices/mydir/mypkg.yaml",
				Slices: map[string]*setup.Slice{},
			},
		},
	},
}, {
	summary: "Archive without public keys",
	input: map[string]string{
		"chisel.yaml": `
			format: v1
			archives:
				foo:
					version: 22.04
					components: [main, universe]
					suites: [jammy]
		`,
	},
	relerror: `chisel.yaml: archive "foo" missing public-keys field`,
}, {
	summary: "Unknown public key",
	input: map[string]string{
		"chisel.yaml": `
			format: v1
			archives:
				foo:
					version: 22.04
					components: [main, universe]
					suites: [jammy]
					public-keys: [extra-key]
		`,
		"slices/mydir/mypkg.yaml": `
			package: mypkg
		`,
	},
	relerror: `chisel.yaml: archive "foo" refers to undefined public key "extra-key"`,
}, {
	summary: "Invalid public key",
	input: map[string]string{
		"chisel.yaml": `
			format: v1
			archives:
				foo:
					version: 22.04
					components: [main, universe]
					suites: [jammy]
					public-keys: [extra-key]
			public-keys:
				extra-key:
					id: foo
					armor: |
						G. B. Shaw's Law:
							Those who can -- do.
							Those who can't -- teach.

						Martin's Extension:
							Those who cannot teach -- administrate.
		`,
		"slices/mydir/mypkg.yaml": `
			package: mypkg
		`,
	},
	relerror: `chisel.yaml: cannot decode public key "extra-key": cannot decode armored data`,
}, {
	summary: "Mismatched public key ID",
	input: map[string]string{
		"chisel.yaml": `
			format: v1
			archives:
				foo:
					version: 22.04
					components: [main, universe]
					suites: [jammy]
					public-keys: [extra-key]
			public-keys:
				extra-key:
					id: ` + extraTestKey.ID + `
					armor: |` + "\n" + testutil.PrefixEachLine(testKey.PubKeyArmor, "\t\t\t\t\t\t") + `
		`,
		"slices/mydir/mypkg.yaml": `
			package: mypkg
		`,
	},
	relerror: `chisel.yaml: public key "extra-key" armor has incorrect ID: expected "9568570379BF1F43", got "854BAF1AA9D76600"`,
}, {
	summary: "Short package name",
	input: map[string]string{
		"slices/mydir/jq.yaml": `
			package: jq
			slices:
				bins:
					contents:
						/usr/bin/jq:
		`,
	},
	release: &setup.Release{
		Archives: map[string]*setup.Archive{
			"ubuntu": {
				Name:       "ubuntu",
				Version:    "22.04",
				Suites:     []string{"jammy"},
				Components: []string{"main", "universe"},
				PubKeys:    []*packet.PublicKey{testKey.PubKey},
			},
		},
		Packages: map[string]*setup.Package{
			"jq": {
				Name: "jq",
				Path: "slices/mydir/jq.yaml",
				Slices: map[string]*setup.Slice{
					"bins": {
						Package: "jq",
						Name:    "bins",
						Contents: map[string]setup.PathInfo{
							"/usr/bin/jq": {Kind: "copy"},
						},
					},
				},
			},
		},
	},
}, {
	summary: "Very short, invalid package name",
	input: map[string]string{
		"slices/mydir/a.yaml": `
			package: a
		`,
	},
	relerror: `invalid slice definition filename: "a.yaml"`,
}, {
	summary: "Package essentials with same package slice",
	input: map[string]string{
		"slices/mydir/mypkg.yaml": `
			package: mypkg
			essential:
				- mypkg_slice2
			slices:
				slice1:
				slice2:
				slice3:
					essential:
						- mypkg_slice1
						- mypkg_slice4
				slice4:
		`,
	},
	release: &setup.Release{
		Archives: map[string]*setup.Archive{
			"ubuntu": {
				Name:       "ubuntu",
				Version:    "22.04",
				Suites:     []string{"jammy"},
				Components: []string{"main", "universe"},
				PubKeys:    []*packet.PublicKey{testKey.PubKey},
			},
		},
		Packages: map[string]*setup.Package{
			"mypkg": {
				Name: "mypkg",
				Path: "slices/mydir/mypkg.yaml",
				Slices: map[string]*setup.Slice{
					"slice1": {
						Package: "mypkg",
						Name:    "slice1",
						Essential: []setup.SliceKey{
							{"mypkg", "slice2"},
						},
					},
					"slice2": {
						Package: "mypkg",
						Name:    "slice2",
					},
					"slice3": {
						Package: "mypkg",
						Name:    "slice3",
						Essential: []setup.SliceKey{
							{"mypkg", "slice2"},
							{"mypkg", "slice1"},
							{"mypkg", "slice4"},
						},
					},
					"slice4": {
						Package: "mypkg",
						Name:    "slice4",
						Essential: []setup.SliceKey{
							{"mypkg", "slice2"},
						},
					},
				},
			},
		},
	},
}, {
	summary: "Package essentials with slices from other packages",
	input: map[string]string{
		"slices/mydir/myotherpkg.yaml": `
			package: myotherpkg
			slices:
				slice1:
				slice2:
		`,
		"slices/mydir/mypkg.yaml": `
			package: mypkg
			essential:
				- myotherpkg_slice2
				- mypkg_slice2
			slices:
				slice1:
					essential:
						- myotherpkg_slice1
				slice2:
		`,
	},
	release: &setup.Release{
		Archives: map[string]*setup.Archive{
			"ubuntu": {
				Name:       "ubuntu",
				Version:    "22.04",
				Suites:     []string{"jammy"},
				Components: []string{"main", "universe"},
				PubKeys:    []*packet.PublicKey{testKey.PubKey},
			},
		},
		Packages: map[string]*setup.Package{
			"mypkg": {
				Name: "mypkg",
				Path: "slices/mydir/mypkg.yaml",
				Slices: map[string]*setup.Slice{
					"slice1": {
						Package: "mypkg",
						Name:    "slice1",
						Essential: []setup.SliceKey{
							{"myotherpkg", "slice2"},
							{"mypkg", "slice2"},
							{"myotherpkg", "slice1"},
						},
					},
					"slice2": {
						Package: "mypkg",
						Name:    "slice2",
						Essential: []setup.SliceKey{
							{"myotherpkg", "slice2"},
						},
					},
				},
			},
			"myotherpkg": {
				Name: "myotherpkg",
				Path: "slices/mydir/myotherpkg.yaml",
				Slices: map[string]*setup.Slice{
					"slice1": {
						Package: "myotherpkg",
						Name:    "slice1",
					},
					"slice2": {
						Package: "myotherpkg",
						Name:    "slice2",
					},
				},
			},
		},
	},
}, {
	summary: "Package essentials loop",
	input: map[string]string{
		"slices/mydir/mypkg.yaml": `
			package: mypkg
			essential:
				- mypkg_slice1
				- mypkg_slice2
			slices:
				slice1:
				slice2:
		`,
	},
	relerror: "essential loop detected: mypkg_slice1, mypkg_slice2",
}, {
	summary: "Cannot add slice to itself as essential",
	input: map[string]string{
		"slices/mydir/mypkg.yaml": `
			package: mypkg
			slices:
				slice1:
					essential:
						- mypkg_slice1
		`,
	},
	relerror: `cannot add slice to itself as essential "mypkg_slice1" in slices/mydir/mypkg.yaml`,
}, {
	summary: "Package essentials clashes with slice essentials",
	input: map[string]string{
		"slices/mydir/mypkg.yaml": `
			package: mypkg
			essential:
				- mypkg_slice2
			slices:
				slice1:
					essential:
						- mypkg_slice2
				slice2:
		`,
	},
	relerror: `slice mypkg_slice1 defined with redundant essential slice: mypkg_slice2`,
}, {
	summary: "Duplicated slice essentials",
	input: map[string]string{
		"slices/mydir/mypkg.yaml": `
			package: mypkg
			slices:
				slice1:
					essential:
						- mypkg_slice2
						- mypkg_slice2
				slice2:
		`,
	},
	relerror: `slice mypkg_slice1 defined with redundant essential slice: mypkg_slice2`,
}, {
	summary: "Duplicated package essentials",
	input: map[string]string{
		"slices/mydir/mypkg.yaml": `
			package: mypkg
			essential:
				- mypkg_slice1
				- mypkg_slice1
			slices:
				slice1:
				slice2:
		`,
	},
	relerror: `package mypkg defined with redundant essential slice: mypkg_slice1`,
}, {
	summary: "Bad slice reference in slice essential",
	input: map[string]string{
		"slices/mydir/mypkg.yaml": `
			package: mypkg
			slices:
				slice1:
					essential:
						- mypkg-slice
		`,
	},
	relerror: `package "mypkg" has invalid essential slice reference: "mypkg-slice"`,
}, {
	summary: "Bad slice reference in package essential",
	input: map[string]string{
		"slices/mydir/mypkg.yaml": `
			package: mypkg
			essential:
				- mypkg-slice
			slices:
				slice1:
		`,
	},
	relerror: `package "mypkg" has invalid essential slice reference: "mypkg-slice"`,
}, {
	summary: "Glob clashes within same package",
	input: map[string]string{
		"slices/mydir/test-package.yaml": `
			package: test-package
			slices:
				myslice1:
					contents:
						/dir/**:
				myslice2:
					contents:
						/dir/file: {text: "foo"}
		`,
	},
	relerror: `slices test-package_myslice1 and test-package_myslice2 conflict on /dir/\*\* and /dir/file`,
}, {
	summary: "Pinned archive is not defined",
	input: map[string]string{
		"slices/test-package.yaml": `
			package: test-package
			archive: non-existing
		`,
	},
	relerror: `slices/test-package.yaml: package refers to undefined archive "non-existing"`,
}, {
	summary: "Specify generate: manifest",
	input: map[string]string{
		"slices/mydir/mypkg.yaml": `
			package: mypkg
			slices:
				myslice:
					contents:
						/dir/**: {generate: "manifest"}
		`,
	},
	release: &setup.Release{
		Archives: map[string]*setup.Archive{
			"ubuntu": {
				Name:       "ubuntu",
				Version:    "22.04",
				Suites:     []string{"jammy"},
				Components: []string{"main", "universe"},
				PubKeys:    []*packet.PublicKey{testKey.PubKey},
			},
		},
		Packages: map[string]*setup.Package{
			"mypkg": {
				Name: "mypkg",
				Path: "slices/mydir/mypkg.yaml",
				Slices: map[string]*setup.Slice{
					"myslice": {
						Package: "mypkg",
						Name:    "myslice",
						Contents: map[string]setup.PathInfo{
							"/dir/**": {Kind: "generate", Generate: "manifest"},
						},
					},
				},
			},
		},
	},
	selslices: []setup.SliceKey{{"mypkg", "myslice"}},
	selection: &setup.Selection{
		Slices: []*setup.Slice{{
			Package: "mypkg",
			Name:    "myslice",
			Contents: map[string]setup.PathInfo{
				"/dir/**": {Kind: "generate", Generate: "manifest"},
			},
		}},
	},
}, {
	summary: "Can specify generate with bogus value but cannot select those slices",
	input: map[string]string{
		"slices/mydir/mypkg.yaml": `
			package: mypkg
			slices:
				myslice:
					contents:
						/dir/**: {generate: "foo"}
		`,
	},
	release: &setup.Release{
		Archives: map[string]*setup.Archive{
			"ubuntu": {
				Name:       "ubuntu",
				Version:    "22.04",
				Suites:     []string{"jammy"},
				Components: []string{"main", "universe"},
				PubKeys:    []*packet.PublicKey{testKey.PubKey},
			},
		},
		Packages: map[string]*setup.Package{
			"mypkg": {
				Name: "mypkg",
				Path: "slices/mydir/mypkg.yaml",
				Slices: map[string]*setup.Slice{
					"myslice": {
						Package: "mypkg",
						Name:    "myslice",
						Contents: map[string]setup.PathInfo{
							"/dir/**": {Kind: "generate", Generate: "foo"},
						},
					},
				},
			},
		},
	},
	selslices: []setup.SliceKey{{"mypkg", "myslice"}},
	selerror:  `slice mypkg_myslice has invalid 'generate' for path /dir/\*\*: "foo"`,
}, {
	summary: "Paths with generate: manifest must have trailing /**",
	input: map[string]string{
		"slices/mydir/mypkg.yaml": `
			package: mypkg
			slices:
				myslice:
					contents:
						/path/: {generate: "manifest"}
		`,
	},
	relerror: `slice mypkg_myslice has invalid generate path: /path/ does not end with /\*\*`,
}, {
	summary: "Paths with generate: manifest must not have any other wildcard except the trailing **",
	input: map[string]string{
		"slices/mydir/mypkg.yaml": `
			package: mypkg
			slices:
				myslice:
					contents:
						/pat*h/to/dir/**: {generate: "manifest"}
		`,
	},
	relerror: `slice mypkg_myslice has invalid generate path: /pat\*h/to/dir/\*\* contains wildcard characters in addition to trailing \*\*`,
}, {
	summary: "Same paths conflict if one is generate and the other is not",
	input: map[string]string{
		"slices/mydir/mypkg.yaml": `
			package: mypkg
			slices:
				myslice:
					contents:
						/path/**: {generate: "manifest"}
		`,
		"slices/mydir/mypkg2.yaml": `
			package: mypkg2
			slices:
				myslice:
					contents:
						/path/**:
		`,
	},
	relerror: `slices mypkg_myslice and mypkg2_myslice conflict on /path/\*\*`,
}, {
	summary: "Generate paths can be the same across packages",
	input: map[string]string{
		"slices/mydir/mypkg.yaml": `
			package: mypkg
			slices:
				myslice:
					contents:
						/path/**: {generate: manifest}
		`,
		"slices/mydir/mypkg2.yaml": `
			package: mypkg2
			slices:
				myslice:
					contents:
						/path/**: {generate: manifest}
		`,
	},
	release: &setup.Release{
		Archives: map[string]*setup.Archive{
			"ubuntu": {
				Name:       "ubuntu",
				Version:    "22.04",
				Suites:     []string{"jammy"},
				Components: []string{"main", "universe"},
				PubKeys:    []*packet.PublicKey{testKey.PubKey},
			},
		},
		Packages: map[string]*setup.Package{
			"mypkg": {
				Name: "mypkg",
				Path: "slices/mydir/mypkg.yaml",
				Slices: map[string]*setup.Slice{
					"myslice": {
						Package: "mypkg",
						Name:    "myslice",
						Contents: map[string]setup.PathInfo{
							"/path/**": {Kind: "generate", Generate: "manifest"},
						},
					},
				},
			},
			"mypkg2": {
				Name: "mypkg2",
				Path: "slices/mydir/mypkg2.yaml",
				Slices: map[string]*setup.Slice{
					"myslice": {
						Package: "mypkg2",
						Name:    "myslice",
						Contents: map[string]setup.PathInfo{
							"/path/**": {Kind: "generate", Generate: "manifest"},
						},
					},
				},
			},
		},
	},
}, {
	summary: "Generate paths cannot conflict with any other path",
	input: map[string]string{
		"slices/mydir/mypkg.yaml": `
			package: mypkg
			slices:
				myslice:
					contents:
						/path/**: {generate: manifest}
						/path/file:
		`,
	},
	relerror: `slices mypkg_myslice and mypkg_myslice conflict on /path/\*\* and /path/file`,
}, {
	summary: "Generate paths cannot conflict with any other path across slices",
	input: map[string]string{
		"slices/mydir/mypkg.yaml": `
			package: mypkg
			slices:
				myslice1:
					contents:
						/path/file:
				myslice2:
					contents:
						/path/**: {generate: manifest}
		`,
	},
	relerror: `slices mypkg_myslice1 and mypkg_myslice2 conflict on /path/file and /path/\*\*`,
}, {
	summary: "Generate paths conflict with other generate paths",
	input: map[string]string{
		"slices/mydir/mypkg.yaml": `
			package: mypkg
			slices:
				myslice1:
					contents:
						/path/subdir/**: {generate: manifest}
				myslice2:
					contents:
						/path/**: {generate: manifest}
		`,
	},
	relerror: `slices mypkg_myslice1 and mypkg_myslice2 conflict on /path/subdir/\*\* and /path/\*\*`,
}, {
	summary: `No other options in "generate" paths`,
	input: map[string]string{
		"slices/mydir/mypkg.yaml": `
			package: mypkg
			slices:
				myslice:
					contents:
						/path/**: {generate: "manifest", until: mutate}
		`,
	},
	relerror: `slice mypkg_myslice path /path/\*\* has invalid generate options`,
}, {
	summary: "chisel-v1 is deprecated",
	input: map[string]string{
		"chisel.yaml": `
			format: chisel-v1
			archives:
				foo:
					version: 22.04
					components: [main, universe]
					suites: [jammy]
					v1-public-keys: [test-key]
			v1-public-keys:
				test-key:
					id: ` + testKey.ID + `
					armor: |` + "\n" + testutil.PrefixEachLine(testKey.PubKeyArmor, "\t\t\t\t\t\t") + `
		`,
	},
	relerror: `chisel.yaml: unknown format "chisel-v1"`,
}, {
	summary: "Default archive compatibility",
	input: map[string]string{
		"chisel.yaml": `
			format: v1
			archives:
				default:
					default: true
					version: 22.04
					components: [main]
					suites: [jammy]
					public-keys: [test-key]
				other-1:
					version: 22.04
					components: [main]
					suites: [jammy]
					public-keys: [test-key]
				other-2:
					version: 22.04
					components: [main]
					suites: [jammy]
					public-keys: [test-key]
			public-keys:
				test-key:
					id: ` + testKey.ID + `
					armor: |` + "\n" + testutil.PrefixEachLine(testKey.PubKeyArmor, "\t\t\t\t\t\t") + `
		`,
		"slices/mydir/mypkg.yaml": `
			package: mypkg
		`,
	},
	release: &setup.Release{
		Archives: map[string]*setup.Archive{
			"default": {
				Name:       "default",
				Version:    "22.04",
				Suites:     []string{"jammy"},
				Components: []string{"main"},
				PubKeys:    []*packet.PublicKey{testKey.PubKey},
				Priority:   0,
			},
			"other-1": {
				Name:       "other-1",
				Version:    "22.04",
				Suites:     []string{"jammy"},
				Components: []string{"main"},
				PubKeys:    []*packet.PublicKey{testKey.PubKey},
				Priority:   -2,
			},
			"other-2": {
				Name:       "other-2",
				Version:    "22.04",
				Suites:     []string{"jammy"},
				Components: []string{"main"},
				PubKeys:    []*packet.PublicKey{testKey.PubKey},
				Priority:   -3,
			},
		},
		Packages: map[string]*setup.Package{
			"mypkg": {
				Name:   "mypkg",
				Path:   "slices/mydir/mypkg.yaml",
				Slices: map[string]*setup.Slice{},
			},
		},
	},
}, {
<<<<<<< HEAD
	summary: "Pro values in archives",
=======
	summary: "Default is ignored",
>>>>>>> 40d08675
	input: map[string]string{
		"chisel.yaml": `
			format: v1
			archives:
<<<<<<< HEAD
				ubuntu:
					version: 20.04
					components: [main]
					suites: [focal]
					priority: 10
					public-keys: [test-key]
				fips:
					version: 20.04
					components: [main]
					suites: [focal]
					pro: fips
					priority: 20
					public-keys: [test-key]
				fips-updates:
					version: 20.04
					components: [main]
					suites: [focal-updates]
					pro: fips-updates
					priority: 21
					public-keys: [test-key]
				apps:
					version: 20.04
					components: [main]
					suites: [focal-apps-security]
					pro: apps
					priority: 16
					public-keys: [test-key]
				infra:
					version: 20.04
					components: [main]
					suites: [focal-infra-security]
					pro: infra
					priority: 15
					public-keys: [test-key]
				ignored:
					version: 20.04
					components: [main]
					suites: [foo]
					pro: unknown-value
					priority: 10
=======
				default:
					default: true
					priority: 10
					version: 22.04
					components: [main]
					suites: [jammy]
					public-keys: [test-key]
				other:
					priority: 20
					version: 22.04
					components: [main]
					suites: [jammy]
>>>>>>> 40d08675
					public-keys: [test-key]
			public-keys:
				test-key:
					id: ` + testKey.ID + `
					armor: |` + "\n" + testutil.PrefixEachLine(testKey.PubKeyArmor, "\t\t\t\t\t\t") + `
		`,
		"slices/mydir/mypkg.yaml": `
			package: mypkg
		`,
	},
	release: &setup.Release{
		Archives: map[string]*setup.Archive{
<<<<<<< HEAD
			"ubuntu": {
				Name:       "ubuntu",
				Version:    "20.04",
				Suites:     []string{"focal"},
				Components: []string{"main"},
				Priority:   10,
				PubKeys:    []*packet.PublicKey{testKey.PubKey},
			},
			"fips": {
				Name:       "fips",
				Version:    "20.04",
				Suites:     []string{"focal"},
				Components: []string{"main"},
				Pro:        "fips",
				Priority:   20,
				PubKeys:    []*packet.PublicKey{testKey.PubKey},
			},
			"fips-updates": {
				Name:       "fips-updates",
				Version:    "20.04",
				Suites:     []string{"focal-updates"},
				Components: []string{"main"},
				Pro:        "fips-updates",
				Priority:   21,
				PubKeys:    []*packet.PublicKey{testKey.PubKey},
			},
			"apps": {
				Name:       "apps",
				Version:    "20.04",
				Suites:     []string{"focal-apps-security"},
				Components: []string{"main"},
				Pro:        "apps",
				Priority:   16,
				PubKeys:    []*packet.PublicKey{testKey.PubKey},
			},
			"infra": {
				Name:       "infra",
				Version:    "20.04",
				Suites:     []string{"focal-infra-security"},
				Components: []string{"main"},
				Pro:        "infra",
				Priority:   15,
				PubKeys:    []*packet.PublicKey{testKey.PubKey},
=======
			"default": {
				Name:       "default",
				Version:    "22.04",
				Suites:     []string{"jammy"},
				Components: []string{"main"},
				PubKeys:    []*packet.PublicKey{testKey.PubKey},
				Priority:   10,
			},
			"other": {
				Name:       "other",
				Version:    "22.04",
				Suites:     []string{"jammy"},
				Components: []string{"main"},
				PubKeys:    []*packet.PublicKey{testKey.PubKey},
				Priority:   20,
>>>>>>> 40d08675
			},
		},
		Packages: map[string]*setup.Package{
			"mypkg": {
				Name:   "mypkg",
				Path:   "slices/mydir/mypkg.yaml",
				Slices: map[string]*setup.Slice{},
			},
		},
	},
<<<<<<< HEAD
=======
}, {
	summary: "Multiple default archives",
	input: map[string]string{
		"chisel.yaml": `
			format: v1
			archives:
				foo:
					default: true
					version: 22.04
					components: [main]
					suites: [jammy]
					public-keys: [test-key]
				bar:
					default: true
					version: 22.04
					components: [main, universe]
					suites: [jammy]
					v1-public-keys: [test-key]
			public-keys:
				test-key:
					id: ` + testKey.ID + `
					armor: |` + "\n" + testutil.PrefixEachLine(testKey.PubKeyArmor, "\t\t\t\t\t\t") + `
		`,
		"slices/mydir/mypkg.yaml": `
			package: mypkg
		`,
	},
	relerror: `chisel.yaml: more than one default archive: foo, bar`,
>>>>>>> 40d08675
}}

var defaultChiselYaml = `
	format: v1
	archives:
		ubuntu:
			version: 22.04
			components: [main, universe]
			suites: [jammy]
			public-keys: [test-key]
	public-keys:
		test-key:
			id: ` + testKey.ID + `
			armor: |` + "\n" + testutil.PrefixEachLine(testKey.PubKeyArmor, "\t\t\t\t\t\t") + `
`

func (s *S) TestParseRelease(c *C) {
	for _, test := range setupTests {
		c.Logf("Summary: %s", test.summary)

		if _, ok := test.input["chisel.yaml"]; !ok {
			test.input["chisel.yaml"] = string(defaultChiselYaml)
		}

		dir := c.MkDir()
		for path, data := range test.input {
			fpath := filepath.Join(dir, path)
			err := os.MkdirAll(filepath.Dir(fpath), 0755)
			c.Assert(err, IsNil)
			err = os.WriteFile(fpath, testutil.Reindent(data), 0644)
			c.Assert(err, IsNil)
		}

		release, err := setup.ReadRelease(dir)
		if err != nil || test.relerror != "" {
			if test.relerror != "" {
				c.Assert(err, ErrorMatches, test.relerror)
				continue
			} else {
				c.Assert(err, IsNil)
			}
		}

		c.Assert(release.Path, Equals, dir)
		release.Path = ""

		if test.release != nil {
			c.Assert(release, DeepEquals, test.release)
		}

		if test.selslices != nil {
			selection, err := setup.Select(release, test.selslices)
			if test.selerror != "" {
				c.Assert(err, ErrorMatches, test.selerror)
				continue
			} else {
				c.Assert(err, IsNil)
			}
			c.Assert(selection.Release, Equals, release)
			selection.Release = nil
			if test.selection != nil {
				c.Assert(selection, DeepEquals, test.selection)
			}
		}
	}
}

func (s *S) TestPackageMarshalYAML(c *C) {
	for _, test := range setupTests {
		c.Logf("Summary: %s", test.summary)

		if test.relerror == "" || test.release == nil {
			continue
		}

		data, ok := test.input["chisel.yaml"]
		if !ok {
			data = defaultChiselYaml
		}

		dir := c.MkDir()
		// Write chisel.yaml.
		fpath := filepath.Join(dir, "chisel.yaml")
		err := os.WriteFile(fpath, testutil.Reindent(data), 0644)
		c.Assert(err, IsNil)
		// Write the packages YAML.
		for _, pkg := range test.release.Packages {
			fpath = filepath.Join(dir, pkg.Path)
			err = os.MkdirAll(filepath.Dir(fpath), 0755)
			c.Assert(err, IsNil)
			pkgData, err := yaml.Marshal(pkg)
			c.Assert(err, IsNil)
			err = os.WriteFile(fpath, testutil.Reindent(string(pkgData)), 0644)
			c.Assert(err, IsNil)
		}

		release, err := setup.ReadRelease(dir)
		c.Assert(err, IsNil)

		release.Path = ""
		c.Assert(release, DeepEquals, test.release)
	}
}

func (s *S) TestPackageYAMLFormat(c *C) {
	var tests = []struct {
		summary  string
		input    map[string]string
		expected map[string]string
	}{{
		summary: "Basic slice",
		input: map[string]string{
			"slices/mypkg.yaml": `
				package: mypkg
				archive: ubuntu
				slices:
					myslice:
						contents:
							/dir/file: {}
			`,
		},
	}, {
		summary: "All types of paths",
		input: map[string]string{
			"slices/mypkg.yaml": `
				package: mypkg
				archive: ubuntu
				slices:
					myslice:
						contents:
							/dir/arch-specific*: {arch: [amd64, arm64, i386]}
							/dir/copy: {copy: /dir/file}
							/dir/empty-file: {text: ""}
							/dir/glob*: {}
							/dir/manifest/**: {generate: manifest}
							/dir/mutable: {text: TODO, mutable: true, arch: riscv64}
							/dir/other-file: {}
							/dir/sub-dir/: {make: true, mode: 0644}
							/dir/symlink: {symlink: /dir/file}
							/dir/until: {until: mutate}
						mutate: |
							# Test multi-line string.
							content.write("/dir/mutable", foo)
			`,
		},
	}, {
		summary: "Global and per-slice essentials",
		input: map[string]string{
			"slices/mypkg.yaml": `
				package: mypkg
				archive: ubuntu
				essential:
					- mypkg_myslice3
				slices:
					myslice1:
						essential:
							- mypkg_myslice2
						contents:
							/dir/file1: {}
					myslice2:
						contents:
							/dir/file2: {}
					myslice3:
						contents:
							/dir/file3: {}
			`,
		},
		expected: map[string]string{
			"slices/mypkg.yaml": `
				package: mypkg
				archive: ubuntu
				slices:
					myslice1:
						essential:
							- mypkg_myslice3
							- mypkg_myslice2
						contents:
							/dir/file1: {}
					myslice2:
						essential:
							- mypkg_myslice3
						contents:
							/dir/file2: {}
					myslice3:
						contents:
							/dir/file3: {}
			`,
		},
	}}

	for _, test := range tests {
		c.Logf("Summary: %s", test.summary)

		if _, ok := test.input["chisel.yaml"]; !ok {
			test.input["chisel.yaml"] = defaultChiselYaml
		}

		dir := c.MkDir()
		for path, data := range test.input {
			fpath := filepath.Join(dir, path)
			err := os.MkdirAll(filepath.Dir(fpath), 0755)
			c.Assert(err, IsNil)
			err = os.WriteFile(fpath, testutil.Reindent(data), 0644)
			c.Assert(err, IsNil)
		}

		release, err := setup.ReadRelease(dir)
		c.Assert(err, IsNil)

		if test.expected == nil {
			test.expected = test.input
		}
		for _, pkg := range release.Packages {
			data, err := yaml.Marshal(pkg)
			c.Assert(err, IsNil)
			expected := string(testutil.Reindent(test.expected[pkg.Path]))
			c.Assert(strings.TrimSpace(string(data)), Equals, strings.TrimSpace(expected))
		}
	}
}

var sliceKeyTests = []struct {
	input    string
	expected setup.SliceKey
	err      string
}{{
	input:    "foo_bar",
	expected: setup.SliceKey{Package: "foo", Slice: "bar"},
}, {
	input:    "fo_bar",
	expected: setup.SliceKey{Package: "fo", Slice: "bar"},
}, {
	input:    "1234_bar",
	expected: setup.SliceKey{Package: "1234", Slice: "bar"},
}, {
	input:    "foo1.1-2-3_bar",
	expected: setup.SliceKey{Package: "foo1.1-2-3", Slice: "bar"},
}, {
	input:    "foo-pkg_dashed-slice-name",
	expected: setup.SliceKey{Package: "foo-pkg", Slice: "dashed-slice-name"},
}, {
	input:    "foo+_bar",
	expected: setup.SliceKey{Package: "foo+", Slice: "bar"},
}, {
	input:    "foo_slice123",
	expected: setup.SliceKey{Package: "foo", Slice: "slice123"},
}, {
	input:    "g++_bins",
	expected: setup.SliceKey{Package: "g++", Slice: "bins"},
}, {
	input:    "a+_bar",
	expected: setup.SliceKey{Package: "a+", Slice: "bar"},
}, {
	input:    "a._bar",
	expected: setup.SliceKey{Package: "a.", Slice: "bar"},
}, {
	input: "foo_ba",
	err:   `invalid slice reference: "foo_ba"`,
}, {
	input: "f_bar",
	err:   `invalid slice reference: "f_bar"`,
}, {
	input: "1234_789",
	err:   `invalid slice reference: "1234_789"`,
}, {
	input: "foo_bar.x.y",
	err:   `invalid slice reference: "foo_bar.x.y"`,
}, {
	input: "foo-_-bar",
	err:   `invalid slice reference: "foo-_-bar"`,
}, {
	input: "foo_bar-",
	err:   `invalid slice reference: "foo_bar-"`,
}, {
	input: "foo-_bar",
	err:   `invalid slice reference: "foo-_bar"`,
}, {
	input: "-foo_bar",
	err:   `invalid slice reference: "-foo_bar"`,
}, {
	input: "foo_bar_baz",
	err:   `invalid slice reference: "foo_bar_baz"`,
}, {
	input: "a-_bar",
	err:   `invalid slice reference: "a-_bar"`,
}, {
	input: "+++_bar",
	err:   `invalid slice reference: "\+\+\+_bar"`,
}, {
	input: "..._bar",
	err:   `invalid slice reference: "\.\.\._bar"`,
}, {
	input: "white space_no-whitespace",
	err:   `invalid slice reference: "white space_no-whitespace"`,
}}

func (s *S) TestParseSliceKey(c *C) {
	for _, test := range sliceKeyTests {
		key, err := setup.ParseSliceKey(test.input)
		if test.err != "" {
			c.Assert(err, ErrorMatches, test.err)
			continue
		}
		c.Assert(err, IsNil)
		c.Assert(key, DeepEquals, test.expected)
	}
}<|MERGE_RESOLUTION|>--- conflicted
+++ resolved
@@ -1668,16 +1668,11 @@
 		},
 	},
 }, {
-<<<<<<< HEAD
 	summary: "Pro values in archives",
-=======
-	summary: "Default is ignored",
->>>>>>> 40d08675
 	input: map[string]string{
 		"chisel.yaml": `
 			format: v1
 			archives:
-<<<<<<< HEAD
 				ubuntu:
 					version: 20.04
 					components: [main]
@@ -1718,7 +1713,77 @@
 					suites: [foo]
 					pro: unknown-value
 					priority: 10
-=======
+					public-keys: [test-key]
+			public-keys:
+				test-key:
+					id: ` + testKey.ID + `
+					armor: |` + "\n" + testutil.PrefixEachLine(testKey.PubKeyArmor, "\t\t\t\t\t\t") + `
+		`,
+		"slices/mydir/mypkg.yaml": `
+			package: mypkg
+		`,
+	},
+	release: &setup.Release{
+		Archives: map[string]*setup.Archive{
+			"ubuntu": {
+				Name:       "ubuntu",
+				Version:    "20.04",
+				Suites:     []string{"focal"},
+				Components: []string{"main"},
+				Priority:   10,
+				PubKeys:    []*packet.PublicKey{testKey.PubKey},
+			},
+			"fips": {
+				Name:       "fips",
+				Version:    "20.04",
+				Suites:     []string{"focal"},
+				Components: []string{"main"},
+				Pro:        "fips",
+				Priority:   20,
+				PubKeys:    []*packet.PublicKey{testKey.PubKey},
+			},
+			"fips-updates": {
+				Name:       "fips-updates",
+				Version:    "20.04",
+				Suites:     []string{"focal-updates"},
+				Components: []string{"main"},
+				Pro:        "fips-updates",
+				Priority:   21,
+				PubKeys:    []*packet.PublicKey{testKey.PubKey},
+			},
+			"apps": {
+				Name:       "apps",
+				Version:    "20.04",
+				Suites:     []string{"focal-apps-security"},
+				Components: []string{"main"},
+				Pro:        "apps",
+				Priority:   16,
+				PubKeys:    []*packet.PublicKey{testKey.PubKey},
+			},
+			"infra": {
+				Name:       "infra",
+				Version:    "20.04",
+				Suites:     []string{"focal-infra-security"},
+				Components: []string{"main"},
+				Pro:        "infra",
+				Priority:   15,
+				PubKeys:    []*packet.PublicKey{testKey.PubKey},
+			},
+		},
+		Packages: map[string]*setup.Package{
+			"mypkg": {
+				Name:   "mypkg",
+				Path:   "slices/mydir/mypkg.yaml",
+				Slices: map[string]*setup.Slice{},
+			},
+		},
+	},
+}, {
+	summary: "Default is ignored",
+	input: map[string]string{
+		"chisel.yaml": `
+			format: v1
+			archives:
 				default:
 					default: true
 					priority: 10
@@ -1731,7 +1796,6 @@
 					version: 22.04
 					components: [main]
 					suites: [jammy]
->>>>>>> 40d08675
 					public-keys: [test-key]
 			public-keys:
 				test-key:
@@ -1744,51 +1808,6 @@
 	},
 	release: &setup.Release{
 		Archives: map[string]*setup.Archive{
-<<<<<<< HEAD
-			"ubuntu": {
-				Name:       "ubuntu",
-				Version:    "20.04",
-				Suites:     []string{"focal"},
-				Components: []string{"main"},
-				Priority:   10,
-				PubKeys:    []*packet.PublicKey{testKey.PubKey},
-			},
-			"fips": {
-				Name:       "fips",
-				Version:    "20.04",
-				Suites:     []string{"focal"},
-				Components: []string{"main"},
-				Pro:        "fips",
-				Priority:   20,
-				PubKeys:    []*packet.PublicKey{testKey.PubKey},
-			},
-			"fips-updates": {
-				Name:       "fips-updates",
-				Version:    "20.04",
-				Suites:     []string{"focal-updates"},
-				Components: []string{"main"},
-				Pro:        "fips-updates",
-				Priority:   21,
-				PubKeys:    []*packet.PublicKey{testKey.PubKey},
-			},
-			"apps": {
-				Name:       "apps",
-				Version:    "20.04",
-				Suites:     []string{"focal-apps-security"},
-				Components: []string{"main"},
-				Pro:        "apps",
-				Priority:   16,
-				PubKeys:    []*packet.PublicKey{testKey.PubKey},
-			},
-			"infra": {
-				Name:       "infra",
-				Version:    "20.04",
-				Suites:     []string{"focal-infra-security"},
-				Components: []string{"main"},
-				Pro:        "infra",
-				Priority:   15,
-				PubKeys:    []*packet.PublicKey{testKey.PubKey},
-=======
 			"default": {
 				Name:       "default",
 				Version:    "22.04",
@@ -1804,7 +1823,6 @@
 				Components: []string{"main"},
 				PubKeys:    []*packet.PublicKey{testKey.PubKey},
 				Priority:   20,
->>>>>>> 40d08675
 			},
 		},
 		Packages: map[string]*setup.Package{
@@ -1815,8 +1833,6 @@
 			},
 		},
 	},
-<<<<<<< HEAD
-=======
 }, {
 	summary: "Multiple default archives",
 	input: map[string]string{
@@ -1845,7 +1861,6 @@
 		`,
 	},
 	relerror: `chisel.yaml: more than one default archive: foo, bar`,
->>>>>>> 40d08675
 }}
 
 var defaultChiselYaml = `
