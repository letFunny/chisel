package setup_test

import (
	"os"
	"path/filepath"
	"strings"

	"golang.org/x/crypto/openpgp/packet"
	. "gopkg.in/check.v1"
	"gopkg.in/yaml.v3"

	"github.com/canonical/chisel/internal/setup"
	"github.com/canonical/chisel/internal/testutil"
)

var (
	testKey      = testutil.PGPKeys["key1"]
	extraTestKey = testutil.PGPKeys["key2"]
)

type setupTest struct {
	summary   string
	input     map[string]string
	release   *setup.Release
	relerror  string
	selslices []setup.SliceKey
	selection *setup.Selection
	selerror  string
}

var setupTests = []setupTest{{
	summary: "Ensure file format is expected",
	input: map[string]string{
		"chisel.yaml": `
			format: foobar
		`,
	},
	relerror: `chisel.yaml: unknown format "foobar"`,
}, {
	summary: "Missing archives",
	input: map[string]string{
		"chisel.yaml": `
			format: v1
		`,
	},
	relerror: `chisel.yaml: no archives defined`,
}, {
	summary: "Enforce matching filename and package name",
	input: map[string]string{
		"slices/mydir/mypkg.yaml": `
			package: myotherpkg
		`,
	},
	relerror: `slices/mydir/mypkg.yaml: filename and 'package' field \("myotherpkg"\) disagree`,
}, {
	summary: "Archive with multiple suites",
	input: map[string]string{
		"chisel.yaml": `
			format: v1
			archives:
				ubuntu:
					version: 22.04
					components: [main, other]
					suites: [jammy, jammy-security]
					public-keys: [test-key]
			public-keys:
				test-key:
					id: ` + testKey.ID + `
					armor: |` + "\n" + testutil.PrefixEachLine(testKey.PubKeyArmor, "\t\t\t\t\t\t") + `
		`,
		"slices/mydir/mypkg.yaml": `
			package: mypkg
		`,
	},
	release: &setup.Release{
		Archives: map[string]*setup.Archive{
			"ubuntu": {
				Name:       "ubuntu",
				Version:    "22.04",
				Suites:     []string{"jammy", "jammy-security"},
				Components: []string{"main", "other"},
				PubKeys:    []*packet.PublicKey{testKey.PubKey},
			},
		},
		Packages: map[string]*setup.Package{
			"mypkg": {
				Name:   "mypkg",
				Path:   "slices/mydir/mypkg.yaml",
				Slices: map[string]*setup.Slice{},
			},
		},
	},
}, {
	summary: "Coverage of multiple path kinds",
	input: map[string]string{
		"slices/mydir/mypkg.yaml": `
			package: mypkg
			slices:
				myslice1:
					contents:
						/file/path1:
						/file/path2: {copy: /other/path}
						/file/path3: {symlink: /other/path}
						/file/path4: {text: content, until: mutate}
						/file/path5: {mode: 0755, mutable: true}
						/file/path6/: {make: true}
				myslice2:
					essential:
						- mypkg_myslice1
					contents:
						/another/path:
				myslice3:
					mutate: something
		`,
	},
	release: &setup.Release{
		Archives: map[string]*setup.Archive{
			"ubuntu": {
				Name:       "ubuntu",
				Version:    "22.04",
				Suites:     []string{"jammy"},
				Components: []string{"main", "universe"},
				PubKeys:    []*packet.PublicKey{testKey.PubKey},
			},
		},
		Packages: map[string]*setup.Package{
			"mypkg": {
				Name: "mypkg",
				Path: "slices/mydir/mypkg.yaml",
				Slices: map[string]*setup.Slice{
					"myslice1": {
						Package: "mypkg",
						Name:    "myslice1",
						Contents: map[string]setup.PathInfo{
							"/file/path1":  {Kind: "copy"},
							"/file/path2":  {Kind: "copy", Info: "/other/path"},
							"/file/path3":  {Kind: "symlink", Info: "/other/path"},
							"/file/path4":  {Kind: "text", Info: "content", Until: "mutate"},
							"/file/path5":  {Kind: "copy", Mode: 0755, Mutable: true},
							"/file/path6/": {Kind: "dir"},
						},
					},
					"myslice2": {
						Package: "mypkg",
						Name:    "myslice2",
						Essential: []setup.SliceKey{
							{"mypkg", "myslice1"},
						},
						Contents: map[string]setup.PathInfo{
							"/another/path": {Kind: "copy"},
						},
					},
					"myslice3": {
						Package: "mypkg",
						Name:    "myslice3",
						Scripts: setup.SliceScripts{
							Mutate: "something",
						},
					},
				},
			},
		},
	},
}, {
	summary: "Empty contents",
	input: map[string]string{
		"slices/mydir/mypkg.yaml": `
			package: mypkg
			slices:
				myslice1:
				myslice2:
					contents:
		`,
	},
	release: &setup.Release{
		Archives: map[string]*setup.Archive{
			"ubuntu": {
				Name:       "ubuntu",
				Version:    "22.04",
				Suites:     []string{"jammy"},
				Components: []string{"main", "universe"},
				PubKeys:    []*packet.PublicKey{testKey.PubKey},
			},
		},
		Packages: map[string]*setup.Package{
			"mypkg": {
				Name: "mypkg",
				Path: "slices/mydir/mypkg.yaml",
				Slices: map[string]*setup.Slice{
					"myslice1": {
						Package: "mypkg",
						Name:    "myslice1",
					},
					"myslice2": {
						Package: "mypkg",
						Name:    "myslice2",
					},
				},
			},
		},
	},
}, {
	summary: "Cycles are detected within packages",
	input: map[string]string{
		"slices/mydir/mypkg.yaml": `
			package: mypkg
			slices:
				myslice1:
					essential:
						- mypkg_myslice2
				myslice2:
					essential:
						- mypkg_myslice3
				myslice3:
					essential:
						- mypkg_myslice1
		`,
	},
	relerror: `essential loop detected: mypkg_myslice1, mypkg_myslice2, mypkg_myslice3`,
}, {
	summary: "Cycles are detected across packages",
	input: map[string]string{
		"slices/mydir/mypkg1.yaml": `
			package: mypkg1
			slices:
				myslice:
					essential:
						- mypkg2_myslice
		`,
		"slices/mydir/mypkg2.yaml": `
			package: mypkg2
			slices:
				myslice:
					essential:
						- mypkg3_myslice
		`,
		"slices/mydir/mypkg3.yaml": `
			package: mypkg3
			slices:
				myslice:
					essential:
						- mypkg1_myslice
		`,
	},
	relerror: `essential loop detected: mypkg1_myslice, mypkg2_myslice, mypkg3_myslice`,
}, {
	summary: "Missing package dependency",
	input: map[string]string{
		"slices/mydir/mypkg1.yaml": `
			package: mypkg1
			slices:
				myslice:
					essential:
						- mypkg2_myslice
		`,
	},
	relerror: `mypkg1_myslice requires mypkg2_myslice, but slice is missing`,
}, {
	summary: "Missing slice dependency",
	input: map[string]string{
		"slices/mydir/mypkg.yaml": `
			package: mypkg
			slices:
				myslice1:
					essential:
						- mypkg_myslice2
		`,
	},
	relerror: `mypkg_myslice1 requires mypkg_myslice2, but slice is missing`,
}, {
	summary: "Selection with no dependencies",
	input: map[string]string{
		"slices/mydir/mypkg1.yaml": `
			package: mypkg1
			slices:
				myslice1: {}
				myslice2: {essential: [mypkg2_myslice1]}
		`,
		"slices/mydir/mypkg2.yaml": `
			package: mypkg2
			slices:
				myslice1: {}
				myslice2: {essential: [mypkg1_myslice1]}
		`,
	},
	selslices: []setup.SliceKey{{"mypkg1", "myslice1"}},
	selection: &setup.Selection{
		Slices: []*setup.Slice{{
			Package: "mypkg1",
			Name:    "myslice1",
		}},
	},
}, {
	summary: "Selection with dependencies",
	input: map[string]string{
		"slices/mydir/mypkg1.yaml": `
			package: mypkg1
			slices:
				myslice1: {}
				myslice2: {essential: [mypkg2_myslice1]}
		`,
		"slices/mydir/mypkg2.yaml": `
			package: mypkg2
			slices:
				myslice1: {}
				myslice2: {essential: [mypkg1_myslice1]}
		`,
	},
	selslices: []setup.SliceKey{{"mypkg2", "myslice2"}},
	selection: &setup.Selection{
		Slices: []*setup.Slice{{
			Package: "mypkg1",
			Name:    "myslice1",
		}, {
			Package: "mypkg2",
			Name:    "myslice2",
			Essential: []setup.SliceKey{
				{"mypkg1", "myslice1"},
			},
		}},
	},
}, {
	summary: "Selection with matching paths don't conflict",
	input: map[string]string{
		"slices/mydir/mypkg1.yaml": `
			package: mypkg1
			slices:
				myslice1:
					contents:
						/path1:
						/path2: {text: same}
						/path3: {symlink: /link}
				myslice2:
					contents:
						/path1: {copy: /path1}
						/path2: {text: same}
						/path3: {symlink: /link}
		`,
		"slices/mydir/mypkg2.yaml": `
			package: mypkg2
			slices:
				myslice1:
					contents:
						/path2: {text: same}
						/path3: {symlink: /link}
		`,
	},
	selslices: []setup.SliceKey{{"mypkg1", "myslice1"}, {"mypkg1", "myslice2"}, {"mypkg2", "myslice1"}},
}, {
	summary: "Conflicting paths across slices",
	input: map[string]string{
		"slices/mydir/mypkg1.yaml": `
			package: mypkg1
			slices:
				myslice1:
					contents:
						/path1:
				myslice2:
					contents:
						/path1: {copy: /other}
		`,
	},
	relerror: "slices mypkg1_myslice1 and mypkg1_myslice2 conflict on /path1",
}, {
	summary: "Conflicting paths across packages",
	input: map[string]string{
		"slices/mydir/mypkg1.yaml": `
			package: mypkg1
			slices:
				myslice1:
					contents:
						/path1:
		`,
		"slices/mydir/mypkg2.yaml": `
			package: mypkg2
			slices:
				myslice1:
					contents:
						/path1:
		`,
	},
	relerror: "slices mypkg1_myslice1 and mypkg2_myslice1 conflict on /path1",
}, {
	summary: "Directories must be suffixed with /",
	input: map[string]string{
		"slices/mydir/mypkg.yaml": `
			package: mypkg
			slices:
				myslice:
					contents:
						/foo: {make: true}
		`,
	},
	relerror: `slice mypkg_myslice path /foo must end in / for 'make' to be valid`,
}, {
	summary: "Slice path must be clean",
	input: map[string]string{
		"slices/mydir/mypkg.yaml": `
			package: mypkg
			slices:
				myslice:
					contents:
						/foo/../:
		`,
	},
	relerror: `slice mypkg_myslice has invalid content path: /foo/../`,
}, {
	summary: "Slice path must be absolute",
	input: map[string]string{
		"slices/mydir/mypkg.yaml": `
			package: mypkg
			slices:
				myslice:
					contents:
						./foo/:
		`,
	},
	relerror: `slice mypkg_myslice has invalid content path: ./foo/`,
}, {
	summary: "Globbing support",
	input: map[string]string{
		"slices/mydir/mypkg.yaml": `
			package: mypkg
			slices:
				myslice1:
					contents:
						/file/*:
				myslice2:
					contents:
						/another/**:
		`,
	},
	release: &setup.Release{
		Archives: map[string]*setup.Archive{
			"ubuntu": {
				Name:       "ubuntu",
				Version:    "22.04",
				Suites:     []string{"jammy"},
				Components: []string{"main", "universe"},
				PubKeys:    []*packet.PublicKey{testKey.PubKey},
			},
		},
		Packages: map[string]*setup.Package{
			"mypkg": {
				Name: "mypkg",
				Path: "slices/mydir/mypkg.yaml",
				Slices: map[string]*setup.Slice{
					"myslice1": {
						Package: "mypkg",
						Name:    "myslice1",
						Contents: map[string]setup.PathInfo{
							"/file/*": {Kind: "glob"},
						},
					},
					"myslice2": {
						Package: "mypkg",
						Name:    "myslice2",
						Contents: map[string]setup.PathInfo{
							"/another/**": {Kind: "glob"},
						},
					},
				},
			},
		},
	},
}, {
	summary: "Conflicting globs",
	input: map[string]string{
		"slices/mydir/mypkg1.yaml": `
			package: mypkg1
			slices:
				myslice:
					contents:
						/file/f*obar:
		`,
		"slices/mydir/mypkg2.yaml": `
			package: mypkg2
			slices:
				myslice:
					contents:
						/file/foob*r:
		`,
	},
	relerror: `slices mypkg1_myslice and mypkg2_myslice conflict on /file/f\*obar and /file/foob\*r`,
}, {
	summary: "Conflicting globs and plain copies",
	input: map[string]string{
		"slices/mydir/mypkg1.yaml": `
			package: mypkg1
			slices:
				myslice:
					contents:
						/file/foobar:
		`,
		"slices/mydir/mypkg2.yaml": `
			package: mypkg2
			slices:
				myslice:
					contents:
						/file/foob*r:
		`,
	},
	relerror: `slices mypkg1_myslice and mypkg2_myslice conflict on /file/foobar and /file/foob\*r`,
}, {
	summary: "Conflicting matching globs",
	input: map[string]string{
		"slices/mydir/mypkg1.yaml": `
			package: mypkg1
			slices:
				myslice:
					contents:
						/file/foob*r:
		`,
		"slices/mydir/mypkg2.yaml": `
			package: mypkg2
			slices:
				myslice:
					contents:
						/file/foob*r:
		`,
	},
	relerror: `slices mypkg1_myslice and mypkg2_myslice conflict on /file/foob\*r`,
}, {
	summary: "Conflicting globs in same package is okay",
	input: map[string]string{
		"slices/mydir/mypkg.yaml": `
			package: mypkg
			slices:
				myslice1:
					contents:
						/file/foob*r:
						/file/f*r:
				myslice2:
					contents:
						/file/foob*r:
						/file/f*obar:
		`,
	},
}, {
	summary: "Invalid glob options",
	input: map[string]string{
		"slices/mydir/mypkg.yaml": `
			package: mypkg
			slices:
				myslice:
					contents:
						/file/foob*r: {text: foo}
		`,
	},
	relerror: `slice mypkg_myslice path /file/foob\*r has invalid wildcard options`,
}, {
	summary: "Until is an okay option for globs",
	input: map[string]string{
		"slices/mydir/mypkg.yaml": `
			package: mypkg
			slices:
				myslice:
					contents:
						/file/foob*r: {until: mutate}
		`,
	},
}, {
	summary: "Mutable does not work for directories extractions",
	input: map[string]string{
		"slices/mydir/mypkg.yaml": `
			package: mypkg
			slices:
				myslice:
					contents:
						/path/: {mutable: true}
		`,
	},
	relerror: `slice mypkg_myslice mutable is not a regular file: /path/`,
}, {
	summary: "Mutable does not work for directory making",
	input: map[string]string{
		"slices/mydir/mypkg.yaml": `
			package: mypkg
			slices:
				myslice:
					contents:
						/path/: {make: true, mutable: true}
		`,
	},
	relerror: `slice mypkg_myslice mutable is not a regular file: /path/`,
}, {
	summary: "Mutable does not work for symlinks",
	input: map[string]string{
		"slices/mydir/mypkg.yaml": `
			package: mypkg
			slices:
				myslice:
					contents:
						/path: {symlink: /other, mutable: true}
		`,
	},
	relerror: `slice mypkg_myslice mutable is not a regular file: /path`,
}, {
	summary: "Until checks its value for validity",
	input: map[string]string{
		"slices/mydir/mypkg.yaml": `
			package: mypkg
			slices:
				myslice:
					contents:
						/path: {until: foo}
		`,
	},
	relerror: `slice mypkg_myslice has invalid 'until' for path /path: "foo"`,
}, {
	summary: "Arch checks its value for validity",
	input: map[string]string{
		"slices/mydir/mypkg.yaml": `
			package: mypkg
			slices:
				myslice:
					contents:
						/path: {arch: foo}
		`,
	},
	relerror: `slice mypkg_myslice has invalid 'arch' for path /path: "foo"`,
}, {
	summary: "Arch checks its value for validity",
	input: map[string]string{
		"slices/mydir/mypkg.yaml": `
			package: mypkg
			slices:
				myslice:
					contents:
						/path: {arch: [i386, foo]}
		`,
	},
	relerror: `slice mypkg_myslice has invalid 'arch' for path /path: "foo"`,
}, {
	summary: "Single architecture selection",
	input: map[string]string{
		"slices/mydir/mypkg.yaml": `
			package: mypkg
			slices:
				myslice:
					contents:
						/path: {arch: i386}
		`,
	},
	release: &setup.Release{
		Archives: map[string]*setup.Archive{
			"ubuntu": {
				Name:       "ubuntu",
				Version:    "22.04",
				Suites:     []string{"jammy"},
				Components: []string{"main", "universe"},
				PubKeys:    []*packet.PublicKey{testKey.PubKey},
			},
		},
		Packages: map[string]*setup.Package{
			"mypkg": {
				Name: "mypkg",
				Path: "slices/mydir/mypkg.yaml",
				Slices: map[string]*setup.Slice{
					"myslice": {
						Package: "mypkg",
						Name:    "myslice",
						Contents: map[string]setup.PathInfo{
							"/path": {Kind: "copy", Arch: []string{"i386"}},
						},
					},
				},
			},
		},
	},
}, {
	summary: "Multiple architecture selection",
	input: map[string]string{
		"slices/mydir/mypkg.yaml": `
			package: mypkg
			slices:
				myslice:
					contents:
						/path: {arch: [i386, amd64]}
		`,
	},
	release: &setup.Release{
		Archives: map[string]*setup.Archive{
			"ubuntu": {
				Name:       "ubuntu",
				Version:    "22.04",
				Suites:     []string{"jammy"},
				Components: []string{"main", "universe"},
				PubKeys:    []*packet.PublicKey{testKey.PubKey},
			},
		},
		Packages: map[string]*setup.Package{
			"mypkg": {
				Name: "mypkg",
				Path: "slices/mydir/mypkg.yaml",
				Slices: map[string]*setup.Slice{
					"myslice": {
						Package: "mypkg",
						Name:    "myslice",
						Contents: map[string]setup.PathInfo{
							"/path": {Kind: "copy", Arch: []string{"i386", "amd64"}},
						},
					},
				},
			},
		},
	},
}, {
	summary: "Text can be empty",
	input: map[string]string{
		"slices/mydir/mypkg.yaml": `
			package: mypkg
			slices:
				myslice:
					contents:
						/nonempty: {text: "foo"}
						/empty: {text: ""}
		`,
	},
	release: &setup.Release{
		Archives: map[string]*setup.Archive{
			"ubuntu": {
				Name:       "ubuntu",
				Version:    "22.04",
				Suites:     []string{"jammy"},
				Components: []string{"main", "universe"},
				PubKeys:    []*packet.PublicKey{testKey.PubKey},
			},
		},
		Packages: map[string]*setup.Package{
			"mypkg": {
				Name: "mypkg",
				Path: "slices/mydir/mypkg.yaml",
				Slices: map[string]*setup.Slice{
					"myslice": {
						Package: "mypkg",
						Name:    "myslice",
						Contents: map[string]setup.PathInfo{
							"/nonempty": {Kind: "text", Info: "foo"},
							"/empty":    {Kind: "text", Info: ""},
						},
					},
				},
			},
		},
	},
}, {
	summary: "Multiple archives with priorities",
	input: map[string]string{
		"chisel.yaml": `
			format: v1
			archives:
				foo:
					version: 22.04
					components: [main, universe]
					suites: [jammy]
<<<<<<< HEAD
					default: true
					priority: 20
					v1-public-keys: [test-key]
=======
					priority: 20
					public-keys: [test-key]
>>>>>>> 82587f62
				bar:
					version: 22.04
					components: [universe]
					suites: [jammy-updates]
					priority: -10
<<<<<<< HEAD
					v1-public-keys: [test-key]
			v1-public-keys:
=======
					public-keys: [test-key]
			public-keys:
>>>>>>> 82587f62
				test-key:
					id: ` + testKey.ID + `
					armor: |` + "\n" + testutil.PrefixEachLine(testKey.PubKeyArmor, "\t\t\t\t\t\t") + `
		`,
		"slices/mydir/mypkg.yaml": `
			package: mypkg
			archive: foo
		`,
	},
	release: &setup.Release{
		Archives: map[string]*setup.Archive{
			"foo": {
				Name:       "foo",
				Version:    "22.04",
				Suites:     []string{"jammy"},
				Components: []string{"main", "universe"},
				Priority:   20,
				PubKeys:    []*packet.PublicKey{testKey.PubKey},
			},
			"bar": {
				Name:       "bar",
				Version:    "22.04",
				Suites:     []string{"jammy-updates"},
				Components: []string{"universe"},
				Priority:   -10,
				PubKeys:    []*packet.PublicKey{testKey.PubKey},
			},
		},
		Packages: map[string]*setup.Package{
			"mypkg": {
				Name:   "mypkg",
				Path:   "slices/mydir/mypkg.yaml",
				Slices: map[string]*setup.Slice{},
			},
		},
	},
}, {
	summary: "Two archives cannot have same priority",
	input: map[string]string{
		"chisel.yaml": `
<<<<<<< HEAD
			format: chisel-v1
=======
			format: v1
>>>>>>> 82587f62
			archives:
				foo:
					version: 22.04
					components: [main, universe]
					suites: [jammy]
					priority: 20
<<<<<<< HEAD
					v1-public-keys: [test-key]
=======
					public-keys: [test-key]
>>>>>>> 82587f62
				bar:
					version: 22.04
					components: [universe]
					suites: [jammy-updates]
					priority: 20
<<<<<<< HEAD
					v1-public-keys: [test-key]
			v1-public-keys:
=======
					public-keys: [test-key]
			public-keys:
>>>>>>> 82587f62
				test-key:
					id: ` + testKey.ID + `
					armor: |` + "\n" + testutil.PrefixEachLine(testKey.PubKeyArmor, "\t\t\t\t\t\t") + `
		`,
		"slices/mydir/mypkg.yaml": `
			package: mypkg
		`,
	},
	relerror: `chisel.yaml: archives "bar" and "foo" have the same priority value of 20`,
}, {
	summary: "Invalid archive priority",
	input: map[string]string{
		"chisel.yaml": `
<<<<<<< HEAD
			format: chisel-v1
=======
			format: v1
>>>>>>> 82587f62
			archives:
				foo:
					version: 22.04
					components: [main, universe]
					suites: [jammy]
					priority: 10000
<<<<<<< HEAD
					v1-public-keys: [test-key]
			v1-public-keys:
=======
					public-keys: [test-key]
			public-keys:
>>>>>>> 82587f62
				test-key:
					id: ` + testKey.ID + `
					armor: |` + "\n" + testutil.PrefixEachLine(testKey.PubKeyArmor, "\t\t\t\t\t\t") + `
		`,
	},
<<<<<<< HEAD
	relerror: `chisel.yaml: archive "foo" has invalid priority value 10000`,
=======
	relerror: `chisel.yaml: archive "foo" has invalid priority value of 10000`,
>>>>>>> 82587f62
}, {
	summary: "Extra fields in YAML are ignored (necessary for forward compatibility)",
	input: map[string]string{
		"chisel.yaml": `
			format: v1
			archives:
				ubuntu:
					version: 22.04
					components: [main, other]
					suites: [jammy, jammy-security]
					public-keys: [test-key]
					madeUpKey1: whatever
			madeUpKey2: whatever
			public-keys:
				test-key:
					id: ` + testKey.ID + `
					armor: |` + "\n" + testutil.PrefixEachLine(testKey.PubKeyArmor, "\t\t\t\t\t\t") + `
					madeUpKey6: whatever
		`,
		"slices/mydir/mypkg.yaml": `
			package: mypkg
			madeUpKey3: whatever
			slices:
				myslice:
					madeUpKey4: whatever
					contents:
						/path: {madeUpKey5: whatever}
		`,
	},
	release: &setup.Release{
		Archives: map[string]*setup.Archive{
			"ubuntu": {
				Name:       "ubuntu",
				Version:    "22.04",
				Suites:     []string{"jammy", "jammy-security"},
				Components: []string{"main", "other"},
				PubKeys:    []*packet.PublicKey{testKey.PubKey},
			},
		},
		Packages: map[string]*setup.Package{
			"mypkg": {
				Name: "mypkg",
				Path: "slices/mydir/mypkg.yaml",
				Slices: map[string]*setup.Slice{
					"myslice": {
						Package: "mypkg",
						Name:    "myslice",
						Contents: map[string]setup.PathInfo{
							"/path": {Kind: "copy"},
						},
					},
				},
			},
		},
	},
}, {
	summary: "Archives with public keys",
	input: map[string]string{
		"chisel.yaml": `
			format: v1
			archives:
				foo:
					version: 22.04
					components: [main, universe]
					suites: [jammy]
<<<<<<< HEAD
					v1-public-keys: [extra-key]
=======
					public-keys: [extra-key]
>>>>>>> 82587f62
					priority: 20
				bar:
					version: 22.04
					components: [universe]
					suites: [jammy-updates]
<<<<<<< HEAD
					v1-public-keys: [test-key, extra-key]
					priority: 10
			v1-public-keys:
=======
					public-keys: [test-key, extra-key]
					priority: 10
			public-keys:
>>>>>>> 82587f62
				extra-key:
					id: ` + extraTestKey.ID + `
					armor: |` + "\n" + testutil.PrefixEachLine(extraTestKey.PubKeyArmor, "\t\t\t\t\t\t") + `
				test-key:
					id: ` + testKey.ID + `
					armor: |` + "\n" + testutil.PrefixEachLine(testKey.PubKeyArmor, "\t\t\t\t\t\t") + `
		`,
		"slices/mydir/mypkg.yaml": `
			package: mypkg
		`,
	},
	release: &setup.Release{
		Archives: map[string]*setup.Archive{
			"foo": {
				Name:       "foo",
				Version:    "22.04",
				Suites:     []string{"jammy"},
				Components: []string{"main", "universe"},
				Priority:   20,
				PubKeys:    []*packet.PublicKey{extraTestKey.PubKey},
			},
			"bar": {
				Name:       "bar",
				Version:    "22.04",
				Suites:     []string{"jammy-updates"},
				Components: []string{"universe"},
				Priority:   10,
				PubKeys:    []*packet.PublicKey{testKey.PubKey, extraTestKey.PubKey},
			},
		},
		Packages: map[string]*setup.Package{
			"mypkg": {
				Name:   "mypkg",
				Path:   "slices/mydir/mypkg.yaml",
				Slices: map[string]*setup.Slice{},
			},
		},
	},
}, {
	summary: "Archive without public keys",
	input: map[string]string{
		"chisel.yaml": `
			format: v1
			archives:
				foo:
					version: 22.04
					components: [main, universe]
					suites: [jammy]
		`,
	},
	relerror: `chisel.yaml: archive "foo" missing public-keys field`,
}, {
	summary: "Unknown public key",
	input: map[string]string{
		"chisel.yaml": `
			format: v1
			archives:
				foo:
					version: 22.04
					components: [main, universe]
					suites: [jammy]
					public-keys: [extra-key]
		`,
		"slices/mydir/mypkg.yaml": `
			package: mypkg
		`,
	},
	relerror: `chisel.yaml: archive "foo" refers to undefined public key "extra-key"`,
}, {
	summary: "Invalid public key",
	input: map[string]string{
		"chisel.yaml": `
			format: v1
			archives:
				foo:
					version: 22.04
					components: [main, universe]
					suites: [jammy]
					public-keys: [extra-key]
			public-keys:
				extra-key:
					id: foo
					armor: |
						G. B. Shaw's Law:
							Those who can -- do.
							Those who can't -- teach.

						Martin's Extension:
							Those who cannot teach -- administrate.
		`,
		"slices/mydir/mypkg.yaml": `
			package: mypkg
		`,
	},
	relerror: `chisel.yaml: cannot decode public key "extra-key": cannot decode armored data`,
}, {
	summary: "Mismatched public key ID",
	input: map[string]string{
		"chisel.yaml": `
			format: v1
			archives:
				foo:
					version: 22.04
					components: [main, universe]
					suites: [jammy]
					public-keys: [extra-key]
			public-keys:
				extra-key:
					id: ` + extraTestKey.ID + `
					armor: |` + "\n" + testutil.PrefixEachLine(testKey.PubKeyArmor, "\t\t\t\t\t\t") + `
		`,
		"slices/mydir/mypkg.yaml": `
			package: mypkg
		`,
	},
	relerror: `chisel.yaml: public key "extra-key" armor has incorrect ID: expected "9568570379BF1F43", got "854BAF1AA9D76600"`,
}, {
	summary: "Short package name",
	input: map[string]string{
		"slices/mydir/jq.yaml": `
			package: jq
			slices:
				bins:
					contents:
						/usr/bin/jq:
		`,
	},
	release: &setup.Release{
		Archives: map[string]*setup.Archive{
			"ubuntu": {
				Name:       "ubuntu",
				Version:    "22.04",
				Suites:     []string{"jammy"},
				Components: []string{"main", "universe"},
				PubKeys:    []*packet.PublicKey{testKey.PubKey},
			},
		},
		Packages: map[string]*setup.Package{
			"jq": {
				Name: "jq",
				Path: "slices/mydir/jq.yaml",
				Slices: map[string]*setup.Slice{
					"bins": {
						Package: "jq",
						Name:    "bins",
						Contents: map[string]setup.PathInfo{
							"/usr/bin/jq": {Kind: "copy"},
						},
					},
				},
			},
		},
	},
}, {
	summary: "Very short, invalid package name",
	input: map[string]string{
		"slices/mydir/a.yaml": `
			package: a
		`,
	},
	relerror: `invalid slice definition filename: "a.yaml"`,
}, {
	summary: "Package essentials with same package slice",
	input: map[string]string{
		"slices/mydir/mypkg.yaml": `
			package: mypkg
			essential:
				- mypkg_slice2
			slices:
				slice1:
				slice2:
				slice3:
					essential:
						- mypkg_slice1
						- mypkg_slice4
				slice4:
		`,
	},
	release: &setup.Release{
		Archives: map[string]*setup.Archive{
			"ubuntu": {
				Name:       "ubuntu",
				Version:    "22.04",
				Suites:     []string{"jammy"},
				Components: []string{"main", "universe"},
				PubKeys:    []*packet.PublicKey{testKey.PubKey},
			},
		},
		Packages: map[string]*setup.Package{
			"mypkg": {
				Name: "mypkg",
				Path: "slices/mydir/mypkg.yaml",
				Slices: map[string]*setup.Slice{
					"slice1": {
						Package: "mypkg",
						Name:    "slice1",
						Essential: []setup.SliceKey{
							{"mypkg", "slice2"},
						},
					},
					"slice2": {
						Package: "mypkg",
						Name:    "slice2",
					},
					"slice3": {
						Package: "mypkg",
						Name:    "slice3",
						Essential: []setup.SliceKey{
							{"mypkg", "slice2"},
							{"mypkg", "slice1"},
							{"mypkg", "slice4"},
						},
					},
					"slice4": {
						Package: "mypkg",
						Name:    "slice4",
						Essential: []setup.SliceKey{
							{"mypkg", "slice2"},
						},
					},
				},
			},
		},
	},
}, {
	summary: "Package essentials with slices from other packages",
	input: map[string]string{
		"slices/mydir/myotherpkg.yaml": `
			package: myotherpkg
			slices:
				slice1:
				slice2:
		`,
		"slices/mydir/mypkg.yaml": `
			package: mypkg
			essential:
				- myotherpkg_slice2
				- mypkg_slice2
			slices:
				slice1:
					essential:
						- myotherpkg_slice1
				slice2:
		`,
	},
	release: &setup.Release{
		Archives: map[string]*setup.Archive{
			"ubuntu": {
				Name:       "ubuntu",
				Version:    "22.04",
				Suites:     []string{"jammy"},
				Components: []string{"main", "universe"},
				PubKeys:    []*packet.PublicKey{testKey.PubKey},
			},
		},
		Packages: map[string]*setup.Package{
			"mypkg": {
				Name: "mypkg",
				Path: "slices/mydir/mypkg.yaml",
				Slices: map[string]*setup.Slice{
					"slice1": {
						Package: "mypkg",
						Name:    "slice1",
						Essential: []setup.SliceKey{
							{"myotherpkg", "slice2"},
							{"mypkg", "slice2"},
							{"myotherpkg", "slice1"},
						},
					},
					"slice2": {
						Package: "mypkg",
						Name:    "slice2",
						Essential: []setup.SliceKey{
							{"myotherpkg", "slice2"},
						},
					},
				},
			},
			"myotherpkg": {
				Name: "myotherpkg",
				Path: "slices/mydir/myotherpkg.yaml",
				Slices: map[string]*setup.Slice{
					"slice1": {
						Package: "myotherpkg",
						Name:    "slice1",
					},
					"slice2": {
						Package: "myotherpkg",
						Name:    "slice2",
					},
				},
			},
		},
	},
}, {
	summary: "Package essentials loop",
	input: map[string]string{
		"slices/mydir/mypkg.yaml": `
			package: mypkg
			essential:
				- mypkg_slice1
				- mypkg_slice2
			slices:
				slice1:
				slice2:
		`,
	},
	relerror: "essential loop detected: mypkg_slice1, mypkg_slice2",
}, {
	summary: "Cannot add slice to itself as essential",
	input: map[string]string{
		"slices/mydir/mypkg.yaml": `
			package: mypkg
			slices:
				slice1:
					essential:
						- mypkg_slice1
		`,
	},
	relerror: `cannot add slice to itself as essential "mypkg_slice1" in slices/mydir/mypkg.yaml`,
}, {
	summary: "Package essentials clashes with slice essentials",
	input: map[string]string{
		"slices/mydir/mypkg.yaml": `
			package: mypkg
			essential:
				- mypkg_slice2
			slices:
				slice1:
					essential:
						- mypkg_slice2
				slice2:
		`,
	},
	relerror: `slice mypkg_slice1 defined with redundant essential slice: mypkg_slice2`,
}, {
	summary: "Duplicated slice essentials",
	input: map[string]string{
		"slices/mydir/mypkg.yaml": `
			package: mypkg
			slices:
				slice1:
					essential:
						- mypkg_slice2
						- mypkg_slice2
				slice2:
		`,
	},
	relerror: `slice mypkg_slice1 defined with redundant essential slice: mypkg_slice2`,
}, {
	summary: "Duplicated package essentials",
	input: map[string]string{
		"slices/mydir/mypkg.yaml": `
			package: mypkg
			essential:
				- mypkg_slice1
				- mypkg_slice1
			slices:
				slice1:
				slice2:
		`,
	},
	relerror: `package mypkg defined with redundant essential slice: mypkg_slice1`,
}, {
	summary: "Bad slice reference in slice essential",
	input: map[string]string{
		"slices/mydir/mypkg.yaml": `
			package: mypkg
			slices:
				slice1:
					essential:
						- mypkg-slice
		`,
	},
	relerror: `package "mypkg" has invalid essential slice reference: "mypkg-slice"`,
}, {
	summary: "Bad slice reference in package essential",
	input: map[string]string{
		"slices/mydir/mypkg.yaml": `
			package: mypkg
			essential:
				- mypkg-slice
			slices:
				slice1:
		`,
	},
	relerror: `package "mypkg" has invalid essential slice reference: "mypkg-slice"`,
}, {
	summary: "Glob clashes within same package",
	input: map[string]string{
		"slices/mydir/test-package.yaml": `
			package: test-package
			slices:
				myslice1:
					contents:
						/dir/**:
				myslice2:
					contents:
						/dir/file: {text: "foo"}
		`,
	},
<<<<<<< HEAD
	// TODO this should be an error because the content does not match.
=======
	relerror: `slices test-package_myslice1 and test-package_myslice2 conflict on /dir/\*\* and /dir/file`,
>>>>>>> 82587f62
}, {
	summary: "Pinned archive is not defined",
	input: map[string]string{
		"slices/test-package.yaml": `
			package: test-package
			archive: non-existing
		`,
	},
	relerror: `slices/test-package.yaml: package refers to undefined archive "non-existing"`,
}, {
<<<<<<< HEAD
	summary: "Valid Pro values in archives",
	input: map[string]string{
		"chisel.yaml": `
			format: chisel-v1
			archives:
				ubuntu:
					version: 20.04
					components: [main]
					suites: [focal]
					priority: 10
					v1-public-keys: [test-key]
				fips:
					version: 20.04
					components: [main]
					suites: [focal]
					pro: fips
					priority: 20
					v1-public-keys: [test-key]
				fips-updates:
					version: 20.04
					components: [main]
					suites: [focal-updates]
					pro: fips-updates
					priority: 21
					v1-public-keys: [test-key]
				apps:
					version: 20.04
					components: [main]
					suites: [focal-apps-security]
					pro: apps
					priority: 16
					v1-public-keys: [test-key]
				infra:
					version: 20.04
					components: [main]
					suites: [focal-infra-security]
					pro: infra
					priority: 15
					v1-public-keys: [test-key]
				foo:
					version: 20.04
					components: [main]
					suites: [foo]
					pro: unknown-value
					priority: 10
					v1-public-keys: [test-key]
			v1-public-keys:
				test-key:
					id: ` + testKey.ID + `
					armor: |` + "\n" + testutil.PrefixEachLine(testKey.PubKeyArmor, "\t\t\t\t\t\t") + `
		`,
		"slices/mydir/mypkg.yaml": `
			package: mypkg
=======
	summary: "Specify generate: manifest",
	input: map[string]string{
		"slices/mydir/mypkg.yaml": `
			package: mypkg
			slices:
				myslice:
					contents:
						/dir/**: {generate: "manifest"}
>>>>>>> 82587f62
		`,
	},
	release: &setup.Release{
		Archives: map[string]*setup.Archive{
			"ubuntu": {
				Name:       "ubuntu",
<<<<<<< HEAD
				Version:    "20.04",
				Suites:     []string{"focal"},
				Components: []string{"main"},
				Priority:   10,
				PubKeys:    []*packet.PublicKey{testKey.PubKey},
			},
			"fips": {
				Name:       "fips",
				Version:    "20.04",
				Suites:     []string{"focal"},
				Components: []string{"main"},
				Pro:        "fips",
				Priority:   20,
				PubKeys:    []*packet.PublicKey{testKey.PubKey},
			},
			"fips-updates": {
				Name:       "fips-updates",
				Version:    "20.04",
				Suites:     []string{"focal-updates"},
				Components: []string{"main"},
				Pro:        "fips-updates",
				Priority:   21,
				PubKeys:    []*packet.PublicKey{testKey.PubKey},
			},
			"apps": {
				Name:       "apps",
				Version:    "20.04",
				Suites:     []string{"focal-apps-security"},
				Components: []string{"main"},
				Pro:        "apps",
				Priority:   16,
				PubKeys:    []*packet.PublicKey{testKey.PubKey},
			},
			"infra": {
				Name:       "infra",
				Version:    "20.04",
				Suites:     []string{"focal-infra-security"},
				Components: []string{"main"},
				Pro:        "infra",
				Priority:   15,
=======
				Version:    "22.04",
				Suites:     []string{"jammy"},
				Components: []string{"main", "universe"},
				PubKeys:    []*packet.PublicKey{testKey.PubKey},
			},
		},
		Packages: map[string]*setup.Package{
			"mypkg": {
				Name: "mypkg",
				Path: "slices/mydir/mypkg.yaml",
				Slices: map[string]*setup.Slice{
					"myslice": {
						Package: "mypkg",
						Name:    "myslice",
						Contents: map[string]setup.PathInfo{
							"/dir/**": {Kind: "generate", Generate: "manifest"},
						},
					},
				},
			},
		},
	},
	selslices: []setup.SliceKey{{"mypkg", "myslice"}},
	selection: &setup.Selection{
		Slices: []*setup.Slice{{
			Package: "mypkg",
			Name:    "myslice",
			Contents: map[string]setup.PathInfo{
				"/dir/**": {Kind: "generate", Generate: "manifest"},
			},
		}},
	},
}, {
	summary: "Can specify generate with bogus value but cannot select those slices",
	input: map[string]string{
		"slices/mydir/mypkg.yaml": `
			package: mypkg
			slices:
				myslice:
					contents:
						/dir/**: {generate: "foo"}
		`,
	},
	release: &setup.Release{
		Archives: map[string]*setup.Archive{
			"ubuntu": {
				Name:       "ubuntu",
				Version:    "22.04",
				Suites:     []string{"jammy"},
				Components: []string{"main", "universe"},
				PubKeys:    []*packet.PublicKey{testKey.PubKey},
			},
		},
		Packages: map[string]*setup.Package{
			"mypkg": {
				Name: "mypkg",
				Path: "slices/mydir/mypkg.yaml",
				Slices: map[string]*setup.Slice{
					"myslice": {
						Package: "mypkg",
						Name:    "myslice",
						Contents: map[string]setup.PathInfo{
							"/dir/**": {Kind: "generate", Generate: "foo"},
						},
					},
				},
			},
		},
	},
	selslices: []setup.SliceKey{{"mypkg", "myslice"}},
	selerror:  `slice mypkg_myslice has invalid 'generate' for path /dir/\*\*: "foo"`,
}, {
	summary: "Paths with generate: manifest must have trailing /**",
	input: map[string]string{
		"slices/mydir/mypkg.yaml": `
			package: mypkg
			slices:
				myslice:
					contents:
						/path/: {generate: "manifest"}
		`,
	},
	relerror: `slice mypkg_myslice has invalid generate path: /path/ does not end with /\*\*`,
}, {
	summary: "Paths with generate: manifest must not have any other wildcard except the trailing **",
	input: map[string]string{
		"slices/mydir/mypkg.yaml": `
			package: mypkg
			slices:
				myslice:
					contents:
						/pat*h/to/dir/**: {generate: "manifest"}
		`,
	},
	relerror: `slice mypkg_myslice has invalid generate path: /pat\*h/to/dir/\*\* contains wildcard characters in addition to trailing \*\*`,
}, {
	summary: "Same paths conflict if one is generate and the other is not",
	input: map[string]string{
		"slices/mydir/mypkg.yaml": `
			package: mypkg
			slices:
				myslice:
					contents:
						/path/**: {generate: "manifest"}
		`,
		"slices/mydir/mypkg2.yaml": `
			package: mypkg2
			slices:
				myslice:
					contents:
						/path/**:
		`,
	},
	relerror: `slices mypkg_myslice and mypkg2_myslice conflict on /path/\*\*`,
}, {
	summary: "Generate paths can be the same across packages",
	input: map[string]string{
		"slices/mydir/mypkg.yaml": `
			package: mypkg
			slices:
				myslice:
					contents:
						/path/**: {generate: manifest}
		`,
		"slices/mydir/mypkg2.yaml": `
			package: mypkg2
			slices:
				myslice:
					contents:
						/path/**: {generate: manifest}
		`,
	},
	release: &setup.Release{
		Archives: map[string]*setup.Archive{
			"ubuntu": {
				Name:       "ubuntu",
				Version:    "22.04",
				Suites:     []string{"jammy"},
				Components: []string{"main", "universe"},
>>>>>>> 82587f62
				PubKeys:    []*packet.PublicKey{testKey.PubKey},
			},
		},
		Packages: map[string]*setup.Package{
			"mypkg": {
<<<<<<< HEAD
				Name:   "mypkg",
				Path:   "slices/mydir/mypkg.yaml",
				Slices: map[string]*setup.Slice{},
			},
		},
	},
}, {
	summary: "No valid archives defined",
=======
				Name: "mypkg",
				Path: "slices/mydir/mypkg.yaml",
				Slices: map[string]*setup.Slice{
					"myslice": {
						Package: "mypkg",
						Name:    "myslice",
						Contents: map[string]setup.PathInfo{
							"/path/**": {Kind: "generate", Generate: "manifest"},
						},
					},
				},
			},
			"mypkg2": {
				Name: "mypkg2",
				Path: "slices/mydir/mypkg2.yaml",
				Slices: map[string]*setup.Slice{
					"myslice": {
						Package: "mypkg2",
						Name:    "myslice",
						Contents: map[string]setup.PathInfo{
							"/path/**": {Kind: "generate", Generate: "manifest"},
						},
					},
				},
			},
		},
	},
}, {
	summary: "Generate paths cannot conflict with any other path",
	input: map[string]string{
		"slices/mydir/mypkg.yaml": `
			package: mypkg
			slices:
				myslice:
					contents:
						/path/**: {generate: manifest}
						/path/file:
		`,
	},
	relerror: `slices mypkg_myslice and mypkg_myslice conflict on /path/\*\* and /path/file`,
}, {
	summary: "Generate paths cannot conflict with any other path across slices",
	input: map[string]string{
		"slices/mydir/mypkg.yaml": `
			package: mypkg
			slices:
				myslice1:
					contents:
						/path/file:
				myslice2:
					contents:
						/path/**: {generate: manifest}
		`,
	},
	relerror: `slices mypkg_myslice1 and mypkg_myslice2 conflict on /path/file and /path/\*\*`,
}, {
	summary: "Generate paths conflict with other generate paths",
	input: map[string]string{
		"slices/mydir/mypkg.yaml": `
			package: mypkg
			slices:
				myslice1:
					contents:
						/path/subdir/**: {generate: manifest}
				myslice2:
					contents:
						/path/**: {generate: manifest}
		`,
	},
	relerror: `slices mypkg_myslice1 and mypkg_myslice2 conflict on /path/subdir/\*\* and /path/\*\*`,
}, {
	summary: `No other options in "generate" paths`,
	input: map[string]string{
		"slices/mydir/mypkg.yaml": `
			package: mypkg
			slices:
				myslice:
					contents:
						/path/**: {generate: "manifest", until: mutate}
		`,
	},
	relerror: `slice mypkg_myslice path /path/\*\* has invalid generate options`,
}, {
	summary: "chisel-v1 is deprecated",
>>>>>>> 82587f62
	input: map[string]string{
		"chisel.yaml": `
			format: chisel-v1
			archives:
<<<<<<< HEAD
				invalid:
					version: 20.04
					components: [main]
					suites: [focal]
					priority: 10
					v1-public-keys: [test-key]
					pro: unknown-value
		`,
	},
	relerror: `chisel.yaml: no valid archives defined`,
=======
				foo:
					version: 22.04
					components: [main, universe]
					suites: [jammy]
					v1-public-keys: [test-key]
			v1-public-keys:
				test-key:
					id: ` + testKey.ID + `
					armor: |` + "\n" + testutil.PrefixEachLine(testKey.PubKeyArmor, "\t\t\t\t\t\t") + `
		`,
	},
	relerror: `chisel.yaml: unknown format "chisel-v1"`,
}, {
	summary: "Default archive is deprecated and ignored",
	input: map[string]string{
		"chisel.yaml": `
			format: v1
			archives:
				ubuntu:
					default: true
					version: 22.04
					components: [main]
					suites: [jammy]
					public-keys: [test-key]
			public-keys:
				test-key:
					id: ` + testKey.ID + `
					armor: |` + "\n" + testutil.PrefixEachLine(testKey.PubKeyArmor, "\t\t\t\t\t\t") + `
		`,
		"slices/mydir/mypkg.yaml": `
			package: mypkg
		`,
	},
	release: &setup.Release{
		Archives: map[string]*setup.Archive{
			"ubuntu": {
				Name:       "ubuntu",
				Version:    "22.04",
				Suites:     []string{"jammy"},
				Components: []string{"main"},
				PubKeys:    []*packet.PublicKey{testKey.PubKey},
			},
		},
		Packages: map[string]*setup.Package{
			"mypkg": {
				Name:   "mypkg",
				Path:   "slices/mydir/mypkg.yaml",
				Slices: map[string]*setup.Slice{},
			},
		},
	},
>>>>>>> 82587f62
}}

var defaultChiselYaml = `
	format: v1
	archives:
		ubuntu:
			version: 22.04
			components: [main, universe]
			public-keys: [test-key]
	public-keys:
		test-key:
			id: ` + testKey.ID + `
			armor: |` + "\n" + testutil.PrefixEachLine(testKey.PubKeyArmor, "\t\t\t\t\t\t") + `
`

func (s *S) TestParseRelease(c *C) {
	for _, test := range setupTests {
		c.Logf("Summary: %s", test.summary)

		if _, ok := test.input["chisel.yaml"]; !ok {
			test.input["chisel.yaml"] = string(defaultChiselYaml)
		}

		dir := c.MkDir()
		for path, data := range test.input {
			fpath := filepath.Join(dir, path)
			err := os.MkdirAll(filepath.Dir(fpath), 0755)
			c.Assert(err, IsNil)
			err = os.WriteFile(fpath, testutil.Reindent(data), 0644)
			c.Assert(err, IsNil)
		}

		release, err := setup.ReadRelease(dir)
		if err != nil || test.relerror != "" {
			if test.relerror != "" {
				c.Assert(err, ErrorMatches, test.relerror)
				continue
			} else {
				c.Assert(err, IsNil)
			}
		}

		c.Assert(release.Path, Equals, dir)
		release.Path = ""

		if test.release != nil {
			c.Assert(release, DeepEquals, test.release)
		}

		if test.selslices != nil {
			selection, err := setup.Select(release, test.selslices)
			if test.selerror != "" {
				c.Assert(err, ErrorMatches, test.selerror)
				continue
			} else {
				c.Assert(err, IsNil)
			}
			c.Assert(selection.Release, Equals, release)
			selection.Release = nil
			if test.selection != nil {
				c.Assert(selection, DeepEquals, test.selection)
			}
		}
	}
}

func (s *S) TestPackageMarshalYAML(c *C) {
	for _, test := range setupTests {
		c.Logf("Summary: %s", test.summary)

		if test.relerror == "" || test.release == nil {
			continue
		}

		data, ok := test.input["chisel.yaml"]
		if !ok {
			data = defaultChiselYaml
		}

		dir := c.MkDir()
		// Write chisel.yaml.
		fpath := filepath.Join(dir, "chisel.yaml")
		err := os.WriteFile(fpath, testutil.Reindent(data), 0644)
		c.Assert(err, IsNil)
		// Write the packages YAML.
		for _, pkg := range test.release.Packages {
			fpath = filepath.Join(dir, pkg.Path)
			err = os.MkdirAll(filepath.Dir(fpath), 0755)
			c.Assert(err, IsNil)
			pkgData, err := yaml.Marshal(pkg)
			c.Assert(err, IsNil)
			err = os.WriteFile(fpath, testutil.Reindent(string(pkgData)), 0644)
			c.Assert(err, IsNil)
		}

		release, err := setup.ReadRelease(dir)
		c.Assert(err, IsNil)

		release.Path = ""
		c.Assert(release, DeepEquals, test.release)
	}
}

func (s *S) TestPackageYAMLFormat(c *C) {
	var tests = []struct {
		summary  string
		input    map[string]string
		expected map[string]string
	}{{
		summary: "Basic slice",
		input: map[string]string{
			"slices/mypkg.yaml": `
				package: mypkg
				archive: ubuntu
				slices:
					myslice:
						contents:
							/dir/file: {}
			`,
		},
	}, {
		summary: "All types of paths",
		input: map[string]string{
			"slices/mypkg.yaml": `
				package: mypkg
				archive: ubuntu
				slices:
					myslice:
						contents:
							/dir/arch-specific*: {arch: [amd64, arm64, i386]}
							/dir/copy: {copy: /dir/file}
							/dir/empty-file: {text: ""}
							/dir/glob*: {}
							/dir/manifest/**: {generate: manifest}
							/dir/mutable: {text: TODO, mutable: true, arch: riscv64}
							/dir/other-file: {}
							/dir/sub-dir/: {make: true, mode: 0644}
							/dir/symlink: {symlink: /dir/file}
							/dir/until: {until: mutate}
						mutate: |
							# Test multi-line string.
							content.write("/dir/mutable", foo)
			`,
		},
	}, {
		summary: "Global and per-slice essentials",
		input: map[string]string{
			"slices/mypkg.yaml": `
				package: mypkg
				archive: ubuntu
				essential:
					- mypkg_myslice3
				slices:
					myslice1:
						essential:
							- mypkg_myslice2
						contents:
							/dir/file1: {}
					myslice2:
						contents:
							/dir/file2: {}
					myslice3:
						contents:
							/dir/file3: {}
			`,
		},
		expected: map[string]string{
			"slices/mypkg.yaml": `
				package: mypkg
				archive: ubuntu
				slices:
					myslice1:
						essential:
							- mypkg_myslice3
							- mypkg_myslice2
						contents:
							/dir/file1: {}
					myslice2:
						essential:
							- mypkg_myslice3
						contents:
							/dir/file2: {}
					myslice3:
						contents:
							/dir/file3: {}
			`,
		},
	}}

	for _, test := range tests {
		c.Logf("Summary: %s", test.summary)

		if _, ok := test.input["chisel.yaml"]; !ok {
			test.input["chisel.yaml"] = defaultChiselYaml
		}

		dir := c.MkDir()
		for path, data := range test.input {
			fpath := filepath.Join(dir, path)
			err := os.MkdirAll(filepath.Dir(fpath), 0755)
			c.Assert(err, IsNil)
			err = os.WriteFile(fpath, testutil.Reindent(data), 0644)
			c.Assert(err, IsNil)
		}

		release, err := setup.ReadRelease(dir)
		c.Assert(err, IsNil)

		if test.expected == nil {
			test.expected = test.input
		}
		for _, pkg := range release.Packages {
			data, err := yaml.Marshal(pkg)
			c.Assert(err, IsNil)
			expected := string(testutil.Reindent(test.expected[pkg.Path]))
			c.Assert(strings.TrimSpace(string(data)), Equals, strings.TrimSpace(expected))
		}
	}
}

var sliceKeyTests = []struct {
	input    string
	expected setup.SliceKey
	err      string
}{{
	input:    "foo_bar",
	expected: setup.SliceKey{Package: "foo", Slice: "bar"},
}, {
	input:    "fo_bar",
	expected: setup.SliceKey{Package: "fo", Slice: "bar"},
}, {
	input:    "1234_bar",
	expected: setup.SliceKey{Package: "1234", Slice: "bar"},
}, {
	input:    "foo1.1-2-3_bar",
	expected: setup.SliceKey{Package: "foo1.1-2-3", Slice: "bar"},
}, {
	input:    "foo-pkg_dashed-slice-name",
	expected: setup.SliceKey{Package: "foo-pkg", Slice: "dashed-slice-name"},
}, {
	input:    "foo+_bar",
	expected: setup.SliceKey{Package: "foo+", Slice: "bar"},
}, {
	input:    "foo_slice123",
	expected: setup.SliceKey{Package: "foo", Slice: "slice123"},
}, {
	input:    "g++_bins",
	expected: setup.SliceKey{Package: "g++", Slice: "bins"},
}, {
	input:    "a+_bar",
	expected: setup.SliceKey{Package: "a+", Slice: "bar"},
}, {
	input:    "a._bar",
	expected: setup.SliceKey{Package: "a.", Slice: "bar"},
}, {
	input: "foo_ba",
	err:   `invalid slice reference: "foo_ba"`,
}, {
	input: "f_bar",
	err:   `invalid slice reference: "f_bar"`,
}, {
	input: "1234_789",
	err:   `invalid slice reference: "1234_789"`,
}, {
	input: "foo_bar.x.y",
	err:   `invalid slice reference: "foo_bar.x.y"`,
}, {
	input: "foo-_-bar",
	err:   `invalid slice reference: "foo-_-bar"`,
}, {
	input: "foo_bar-",
	err:   `invalid slice reference: "foo_bar-"`,
}, {
	input: "foo-_bar",
	err:   `invalid slice reference: "foo-_bar"`,
}, {
	input: "-foo_bar",
	err:   `invalid slice reference: "-foo_bar"`,
}, {
	input: "foo_bar_baz",
	err:   `invalid slice reference: "foo_bar_baz"`,
}, {
	input: "a-_bar",
	err:   `invalid slice reference: "a-_bar"`,
}, {
	input: "+++_bar",
	err:   `invalid slice reference: "\+\+\+_bar"`,
}, {
	input: "..._bar",
	err:   `invalid slice reference: "\.\.\._bar"`,
}, {
	input: "white space_no-whitespace",
	err:   `invalid slice reference: "white space_no-whitespace"`,
}}

func (s *S) TestParseSliceKey(c *C) {
	for _, test := range sliceKeyTests {
		key, err := setup.ParseSliceKey(test.input)
		if test.err != "" {
			c.Assert(err, ErrorMatches, test.err)
			continue
		}
		c.Assert(err, IsNil)
		c.Assert(key, DeepEquals, test.expected)
	}
}<|MERGE_RESOLUTION|>--- conflicted
+++ resolved
@@ -754,33 +754,21 @@
 					version: 22.04
 					components: [main, universe]
 					suites: [jammy]
-<<<<<<< HEAD
-					default: true
-					priority: 20
-					v1-public-keys: [test-key]
-=======
 					priority: 20
 					public-keys: [test-key]
->>>>>>> 82587f62
 				bar:
 					version: 22.04
 					components: [universe]
 					suites: [jammy-updates]
 					priority: -10
-<<<<<<< HEAD
-					v1-public-keys: [test-key]
-			v1-public-keys:
-=======
 					public-keys: [test-key]
 			public-keys:
->>>>>>> 82587f62
 				test-key:
 					id: ` + testKey.ID + `
 					armor: |` + "\n" + testutil.PrefixEachLine(testKey.PubKeyArmor, "\t\t\t\t\t\t") + `
 		`,
 		"slices/mydir/mypkg.yaml": `
 			package: mypkg
-			archive: foo
 		`,
 	},
 	release: &setup.Release{
@@ -814,34 +802,21 @@
 	summary: "Two archives cannot have same priority",
 	input: map[string]string{
 		"chisel.yaml": `
-<<<<<<< HEAD
-			format: chisel-v1
-=======
 			format: v1
->>>>>>> 82587f62
 			archives:
 				foo:
 					version: 22.04
 					components: [main, universe]
 					suites: [jammy]
 					priority: 20
-<<<<<<< HEAD
-					v1-public-keys: [test-key]
-=======
 					public-keys: [test-key]
->>>>>>> 82587f62
 				bar:
 					version: 22.04
 					components: [universe]
 					suites: [jammy-updates]
 					priority: 20
-<<<<<<< HEAD
-					v1-public-keys: [test-key]
-			v1-public-keys:
-=======
 					public-keys: [test-key]
 			public-keys:
->>>>>>> 82587f62
 				test-key:
 					id: ` + testKey.ID + `
 					armor: |` + "\n" + testutil.PrefixEachLine(testKey.PubKeyArmor, "\t\t\t\t\t\t") + `
@@ -855,34 +830,21 @@
 	summary: "Invalid archive priority",
 	input: map[string]string{
 		"chisel.yaml": `
-<<<<<<< HEAD
-			format: chisel-v1
-=======
 			format: v1
->>>>>>> 82587f62
 			archives:
 				foo:
 					version: 22.04
 					components: [main, universe]
 					suites: [jammy]
 					priority: 10000
-<<<<<<< HEAD
-					v1-public-keys: [test-key]
-			v1-public-keys:
-=======
 					public-keys: [test-key]
 			public-keys:
->>>>>>> 82587f62
 				test-key:
 					id: ` + testKey.ID + `
 					armor: |` + "\n" + testutil.PrefixEachLine(testKey.PubKeyArmor, "\t\t\t\t\t\t") + `
 		`,
 	},
-<<<<<<< HEAD
-	relerror: `chisel.yaml: archive "foo" has invalid priority value 10000`,
-=======
 	relerror: `chisel.yaml: archive "foo" has invalid priority value of 10000`,
->>>>>>> 82587f62
 }, {
 	summary: "Extra fields in YAML are ignored (necessary for forward compatibility)",
 	input: map[string]string{
@@ -948,25 +910,15 @@
 					version: 22.04
 					components: [main, universe]
 					suites: [jammy]
-<<<<<<< HEAD
-					v1-public-keys: [extra-key]
-=======
 					public-keys: [extra-key]
->>>>>>> 82587f62
 					priority: 20
 				bar:
 					version: 22.04
 					components: [universe]
 					suites: [jammy-updates]
-<<<<<<< HEAD
-					v1-public-keys: [test-key, extra-key]
-					priority: 10
-			v1-public-keys:
-=======
 					public-keys: [test-key, extra-key]
 					priority: 10
 			public-keys:
->>>>>>> 82587f62
 				extra-key:
 					id: ` + extraTestKey.ID + `
 					armor: |` + "\n" + testutil.PrefixEachLine(extraTestKey.PubKeyArmor, "\t\t\t\t\t\t") + `
@@ -1368,11 +1320,7 @@
 						/dir/file: {text: "foo"}
 		`,
 	},
-<<<<<<< HEAD
-	// TODO this should be an error because the content does not match.
-=======
 	relerror: `slices test-package_myslice1 and test-package_myslice2 conflict on /dir/\*\* and /dir/file`,
->>>>>>> 82587f62
 }, {
 	summary: "Pinned archive is not defined",
 	input: map[string]string{
@@ -1383,61 +1331,6 @@
 	},
 	relerror: `slices/test-package.yaml: package refers to undefined archive "non-existing"`,
 }, {
-<<<<<<< HEAD
-	summary: "Valid Pro values in archives",
-	input: map[string]string{
-		"chisel.yaml": `
-			format: chisel-v1
-			archives:
-				ubuntu:
-					version: 20.04
-					components: [main]
-					suites: [focal]
-					priority: 10
-					v1-public-keys: [test-key]
-				fips:
-					version: 20.04
-					components: [main]
-					suites: [focal]
-					pro: fips
-					priority: 20
-					v1-public-keys: [test-key]
-				fips-updates:
-					version: 20.04
-					components: [main]
-					suites: [focal-updates]
-					pro: fips-updates
-					priority: 21
-					v1-public-keys: [test-key]
-				apps:
-					version: 20.04
-					components: [main]
-					suites: [focal-apps-security]
-					pro: apps
-					priority: 16
-					v1-public-keys: [test-key]
-				infra:
-					version: 20.04
-					components: [main]
-					suites: [focal-infra-security]
-					pro: infra
-					priority: 15
-					v1-public-keys: [test-key]
-				foo:
-					version: 20.04
-					components: [main]
-					suites: [foo]
-					pro: unknown-value
-					priority: 10
-					v1-public-keys: [test-key]
-			v1-public-keys:
-				test-key:
-					id: ` + testKey.ID + `
-					armor: |` + "\n" + testutil.PrefixEachLine(testKey.PubKeyArmor, "\t\t\t\t\t\t") + `
-		`,
-		"slices/mydir/mypkg.yaml": `
-			package: mypkg
-=======
 	summary: "Specify generate: manifest",
 	input: map[string]string{
 		"slices/mydir/mypkg.yaml": `
@@ -1446,55 +1339,12 @@
 				myslice:
 					contents:
 						/dir/**: {generate: "manifest"}
->>>>>>> 82587f62
 		`,
 	},
 	release: &setup.Release{
 		Archives: map[string]*setup.Archive{
 			"ubuntu": {
 				Name:       "ubuntu",
-<<<<<<< HEAD
-				Version:    "20.04",
-				Suites:     []string{"focal"},
-				Components: []string{"main"},
-				Priority:   10,
-				PubKeys:    []*packet.PublicKey{testKey.PubKey},
-			},
-			"fips": {
-				Name:       "fips",
-				Version:    "20.04",
-				Suites:     []string{"focal"},
-				Components: []string{"main"},
-				Pro:        "fips",
-				Priority:   20,
-				PubKeys:    []*packet.PublicKey{testKey.PubKey},
-			},
-			"fips-updates": {
-				Name:       "fips-updates",
-				Version:    "20.04",
-				Suites:     []string{"focal-updates"},
-				Components: []string{"main"},
-				Pro:        "fips-updates",
-				Priority:   21,
-				PubKeys:    []*packet.PublicKey{testKey.PubKey},
-			},
-			"apps": {
-				Name:       "apps",
-				Version:    "20.04",
-				Suites:     []string{"focal-apps-security"},
-				Components: []string{"main"},
-				Pro:        "apps",
-				Priority:   16,
-				PubKeys:    []*packet.PublicKey{testKey.PubKey},
-			},
-			"infra": {
-				Name:       "infra",
-				Version:    "20.04",
-				Suites:     []string{"focal-infra-security"},
-				Components: []string{"main"},
-				Pro:        "infra",
-				Priority:   15,
-=======
 				Version:    "22.04",
 				Suites:     []string{"jammy"},
 				Components: []string{"main", "universe"},
@@ -1634,22 +1484,11 @@
 				Version:    "22.04",
 				Suites:     []string{"jammy"},
 				Components: []string{"main", "universe"},
->>>>>>> 82587f62
 				PubKeys:    []*packet.PublicKey{testKey.PubKey},
 			},
 		},
 		Packages: map[string]*setup.Package{
 			"mypkg": {
-<<<<<<< HEAD
-				Name:   "mypkg",
-				Path:   "slices/mydir/mypkg.yaml",
-				Slices: map[string]*setup.Slice{},
-			},
-		},
-	},
-}, {
-	summary: "No valid archives defined",
-=======
 				Name: "mypkg",
 				Path: "slices/mydir/mypkg.yaml",
 				Slices: map[string]*setup.Slice{
@@ -1734,23 +1573,10 @@
 	relerror: `slice mypkg_myslice path /path/\*\* has invalid generate options`,
 }, {
 	summary: "chisel-v1 is deprecated",
->>>>>>> 82587f62
 	input: map[string]string{
 		"chisel.yaml": `
 			format: chisel-v1
 			archives:
-<<<<<<< HEAD
-				invalid:
-					version: 20.04
-					components: [main]
-					suites: [focal]
-					priority: 10
-					v1-public-keys: [test-key]
-					pro: unknown-value
-		`,
-	},
-	relerror: `chisel.yaml: no valid archives defined`,
-=======
 				foo:
 					version: 22.04
 					components: [main, universe]
@@ -1802,7 +1628,133 @@
 			},
 		},
 	},
->>>>>>> 82587f62
+}, {
+	summary: "Valid Pro values in archives",
+	input: map[string]string{
+		"chisel.yaml": `
+			format: v1
+			archives:
+				ubuntu:
+					version: 20.04
+					components: [main]
+					suites: [focal]
+					priority: 10
+					public-keys: [test-key]
+				fips:
+					version: 20.04
+					components: [main]
+					suites: [focal]
+					pro: fips
+					priority: 20
+					public-keys: [test-key]
+				fips-updates:
+					version: 20.04
+					components: [main]
+					suites: [focal-updates]
+					pro: fips-updates
+					priority: 21
+					public-keys: [test-key]
+				apps:
+					version: 20.04
+					components: [main]
+					suites: [focal-apps-security]
+					pro: apps
+					priority: 16
+					public-keys: [test-key]
+				infra:
+					version: 20.04
+					components: [main]
+					suites: [focal-infra-security]
+					pro: infra
+					priority: 15
+					public-keys: [test-key]
+				foo:
+					version: 20.04
+					components: [main]
+					suites: [foo]
+					pro: unknown-value
+					priority: 10
+					public-keys: [test-key]
+			public-keys:
+				test-key:
+					id: ` + testKey.ID + `
+					armor: |` + "\n" + testutil.PrefixEachLine(testKey.PubKeyArmor, "\t\t\t\t\t\t") + `
+		`,
+		"slices/mydir/mypkg.yaml": `
+			package: mypkg
+		`,
+	},
+	release: &setup.Release{
+		Archives: map[string]*setup.Archive{
+			"ubuntu": {
+				Name:       "ubuntu",
+				Version:    "20.04",
+				Suites:     []string{"focal"},
+				Components: []string{"main"},
+				Priority:   10,
+				PubKeys:    []*packet.PublicKey{testKey.PubKey},
+			},
+			"fips": {
+				Name:       "fips",
+				Version:    "20.04",
+				Suites:     []string{"focal"},
+				Components: []string{"main"},
+				Pro:        "fips",
+				Priority:   20,
+				PubKeys:    []*packet.PublicKey{testKey.PubKey},
+			},
+			"fips-updates": {
+				Name:       "fips-updates",
+				Version:    "20.04",
+				Suites:     []string{"focal-updates"},
+				Components: []string{"main"},
+				Pro:        "fips-updates",
+				Priority:   21,
+				PubKeys:    []*packet.PublicKey{testKey.PubKey},
+			},
+			"apps": {
+				Name:       "apps",
+				Version:    "20.04",
+				Suites:     []string{"focal-apps-security"},
+				Components: []string{"main"},
+				Pro:        "apps",
+				Priority:   16,
+				PubKeys:    []*packet.PublicKey{testKey.PubKey},
+			},
+			"infra": {
+				Name:       "infra",
+				Version:    "20.04",
+				Suites:     []string{"focal-infra-security"},
+				Components: []string{"main"},
+				Pro:        "infra",
+				Priority:   15,
+				PubKeys:    []*packet.PublicKey{testKey.PubKey},
+			},
+		},
+		Packages: map[string]*setup.Package{
+			"mypkg": {
+				Name:   "mypkg",
+				Path:   "slices/mydir/mypkg.yaml",
+				Slices: map[string]*setup.Slice{},
+			},
+		},
+	},
+}, {
+	summary: "No valid archives defined",
+	input: map[string]string{
+		"chisel.yaml": `
+			format: v1
+			archives:
+				invalid:
+					version: 20.04
+					components: [main]
+					suites: [focal]
+					priority: 10
+					public-keys: [test-key]
+					pro: unknown-value
+		`,
+	},
+	relerror: `chisel.yaml: no valid archives defined`,
 }}
 
 var defaultChiselYaml = `
