--- conflicted
+++ resolved
@@ -318,15 +318,9 @@
 }
 
 type yamlRelease struct {
-<<<<<<< HEAD
 	Format     string                   `yaml:"format"`
-	Archives   map[string]yamlArchive   `yaml:"archives`
+	Archives   map[string]yamlArchive   `yaml:"archives"`
 	PublicKeys map[string]yamlPublicKey `yaml:"public-keys"`
-=======
-	Format   string                 `yaml:"format"`
-	Archives map[string]yamlArchive `yaml:"archives"`
-	Keyrings map[string]string      `yaml:"public-keys"`
->>>>>>> 2266288c
 }
 
 const yamlReleaseFormat = "chisel-v1"
