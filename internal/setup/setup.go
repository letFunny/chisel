package setup

import (
	"fmt"
	"os"
	"path/filepath"
	"regexp"
	"strings"

	"golang.org/x/crypto/openpgp/packet"

	"github.com/canonical/chisel/internal/strdist"
)

// Release is a collection of package slices targeting a particular
// distribution version.
type Release struct {
	Path     string
	Packages map[string]*Package
	Archives map[string]*Archive
}

// Archive is the location from which binary packages are obtained.
type Archive struct {
	Name       string
	Version    string
	Suites     []string
	Components []string
	Priority   int
	PubKeys    []*packet.PublicKey
}

// Package holds a collection of slices that represent parts of themselves.
type Package struct {
	Name    string
	Path    string
	Archive string
	Slices  map[string]*Slice
}

// Slice holds the details about a package slice.
type Slice struct {
	Package   string
	Name      string
	Essential []SliceKey
	Contents  map[string]PathInfo
	Scripts   SliceScripts
}

type SliceScripts struct {
	Mutate string
}

type PathKind string

const (
	DirPath      PathKind = "dir"
	CopyPath     PathKind = "copy"
	GlobPath     PathKind = "glob"
	TextPath     PathKind = "text"
	SymlinkPath  PathKind = "symlink"
	GeneratePath PathKind = "generate"

	// TODO Maybe in the future, for binary support.
	//Base64Path PathKind = "base64"
)

type PathUntil string

const (
	UntilNone   PathUntil = ""
	UntilMutate PathUntil = "mutate"
)

type GenerateKind string

const (
	GenerateNone     GenerateKind = ""
	GenerateManifest GenerateKind = "manifest"
)

type PathInfo struct {
	Kind PathKind
	Info string
	Mode uint

	Mutable  bool
	Until    PathUntil
	Arch     []string
	Generate GenerateKind
}

// SameContent returns whether the path has the same content properties as some
// other path. In other words, the resulting file/dir entry is the same. The
// Mutable flag must also match, as that's a common agreement that the actual
// content is not well defined upfront.
func (pi *PathInfo) SameContent(other *PathInfo) bool {
	return (pi.Kind == other.Kind &&
		pi.Info == other.Info &&
		pi.Mode == other.Mode &&
		pi.Mutable == other.Mutable &&
		pi.Generate == other.Generate)
}

type SliceKey struct {
	Package string
	Slice   string
}

func (s *Slice) String() string   { return s.Package + "_" + s.Name }
func (s SliceKey) String() string { return s.Package + "_" + s.Slice }

// Selection holds the required configuration to create a Build for a selection
// of slices from a Release. It's still an abstract proposal in the sense that
// the real information coming from pacakges is still unknown, so referenced
// paths could potentially be missing, for example.
type Selection struct {
	Release *Release
	Slices  []*Slice
}

func ReadRelease(dir string) (*Release, error) {
	logDir := dir
	if strings.Contains(dir, "/.cache/") {
		logDir = filepath.Base(dir)
	}
	logf("Processing %s release...", logDir)

	release := &Release{
		Path:     dir,
		Packages: make(map[string]*Package),
	}

	release, err := readRelease(dir)
	if err != nil {
		return nil, err
	}

	err = release.validate()
	if err != nil {
		return nil, err
	}
	return release, nil
}

func (r *Release) validate() error {
	keys := []SliceKey(nil)

	// Check for info conflicts and prepare for following checks. A conflict
	// means that two slices attempt to extract different files or directories
	// to the same location.
	// Conflict validation is done without downloading packages which means that
	// if we are extracting content from different packages to the same location
	// we cannot be sure that it will be the same. On the contrary, content
	// extracted from the same package will never conflict because it is
	// guaranteed to be the same.
	// The above also means that generated content (e.g. text files, directories
	// with make:true) will always conflict with extracted content, because we
	// cannot validate that they are the same without downloading the package.
	paths := make(map[string]*Slice)
	globs := make(map[string]*Slice)
	for _, pkg := range r.Packages {
		for _, new := range pkg.Slices {
			keys = append(keys, SliceKey{pkg.Name, new.Name})
			for newPath, newInfo := range new.Contents {
				if old, ok := paths[newPath]; ok {
					oldInfo := old.Contents[newPath]
					if !newInfo.SameContent(&oldInfo) || (newInfo.Kind == CopyPath || newInfo.Kind == GlobPath) && new.Package != old.Package {
						if old.Package > new.Package || old.Package == new.Package && old.Name > new.Name {
							old, new = new, old
						}
						return fmt.Errorf("slices %s and %s conflict on %s", old, new, newPath)
					}
					// Note: Because for conflict resolution we only check that
					// the created file would be the same and we know newInfo and
					// oldInfo produce the same one, we do not have to record
					// newInfo.
				} else {
					paths[newPath] = new
					if newInfo.Kind == GeneratePath || newInfo.Kind == GlobPath {
						globs[newPath] = new
					}
				}
			}
		}
	}

	// Check for glob and generate conflicts.
	for oldPath, old := range globs {
		oldInfo := old.Contents[oldPath]
		for newPath, new := range paths {
			if oldPath == newPath {
				// Identical paths have been filtered earlier. This must be the
				// exact same entry.
				continue
			}
			newInfo := new.Contents[newPath]
			if oldInfo.Kind == GlobPath && (newInfo.Kind == GlobPath || newInfo.Kind == CopyPath) {
				if new.Package == old.Package {
					continue
				}
			}
			if strdist.GlobPath(newPath, oldPath) {
				if (old.Package > new.Package) || (old.Package == new.Package && old.Name > new.Name) ||
					(old.Package == new.Package && old.Name == new.Name && oldPath > newPath) {
					old, new = new, old
					oldPath, newPath = newPath, oldPath
				}
				return fmt.Errorf("slices %s and %s conflict on %s and %s", old, new, oldPath, newPath)
			}
		}
	}

	// Check for cycles.
	_, err := order(r.Packages, keys)
	if err != nil {
		return err
	}

	// Check for archive priority conflicts.
	priorities := make(map[int]*Archive)
	for _, archive := range r.Archives {
		if old, ok := priorities[archive.Priority]; ok {
			if old.Name > archive.Name {
				archive, old = old, archive
			}
			return fmt.Errorf("chisel.yaml: archives %q and %q have the same priority value of %d", old.Name, archive.Name, archive.Priority)
		}
		priorities[archive.Priority] = archive
	}

	// Check that archives pinned in packages are defined.
	for _, pkg := range r.Packages {
		if pkg.Archive == "" {
			continue
		}
		if _, ok := r.Archives[pkg.Archive]; !ok {
			return fmt.Errorf("%s: package refers to undefined archive %q", pkg.Path, pkg.Archive)
		}
	}

	return nil
}

func order(pkgs map[string]*Package, keys []SliceKey) ([]SliceKey, error) {

	// Preprocess the list to improve error messages.
	for _, key := range keys {
		if pkg, ok := pkgs[key.Package]; !ok {
			return nil, fmt.Errorf("slices of package %q not found", key.Package)
		} else if _, ok := pkg.Slices[key.Slice]; !ok {
			return nil, fmt.Errorf("slice %s not found", key)
		}
	}

	// Collect all relevant package slices.
	successors := map[string][]string{}
	pending := append([]SliceKey(nil), keys...)

	seen := make(map[SliceKey]bool)
	for i := 0; i < len(pending); i++ {
		key := pending[i]
		if seen[key] {
			continue
		}
		seen[key] = true
		pkg := pkgs[key.Package]
		slice := pkg.Slices[key.Slice]
		fqslice := slice.String()
		predecessors := successors[fqslice]
		for _, req := range slice.Essential {
			fqreq := req.String()
			if reqpkg, ok := pkgs[req.Package]; !ok || reqpkg.Slices[req.Slice] == nil {
				return nil, fmt.Errorf("%s requires %s, but slice is missing", fqslice, fqreq)
			}
			predecessors = append(predecessors, fqreq)
		}
		successors[fqslice] = predecessors
		pending = append(pending, slice.Essential...)
	}

	// Sort them up.
	var order []SliceKey
	for _, names := range tarjanSort(successors) {
		if len(names) > 1 {
			return nil, fmt.Errorf("essential loop detected: %s", strings.Join(names, ", "))
		}
		name := names[0]
		dot := strings.IndexByte(name, '_')
		order = append(order, SliceKey{name[:dot], name[dot+1:]})
	}

	return order, nil
}

// fnameExp matches the slice definition file basename.
var fnameExp = regexp.MustCompile(`^([a-z0-9](?:-?[.a-z0-9+]){1,})\.yaml$`)

// snameExp matches only the slice name, without the leading package name.
var snameExp = regexp.MustCompile(`^([a-z](?:-?[a-z0-9]){2,})$`)

// knameExp matches the slice full name in pkg_slice format.
var knameExp = regexp.MustCompile(`^([a-z0-9](?:-?[.a-z0-9+]){1,})_([a-z](?:-?[a-z0-9]){2,})$`)

func ParseSliceKey(sliceKey string) (SliceKey, error) {
	match := knameExp.FindStringSubmatch(sliceKey)
	if match == nil {
		return SliceKey{}, fmt.Errorf("invalid slice reference: %q", sliceKey)
	}
	return SliceKey{match[1], match[2]}, nil
}

func readRelease(baseDir string) (*Release, error) {
	baseDir = filepath.Clean(baseDir)
	filePath := filepath.Join(baseDir, "chisel.yaml")
	data, err := os.ReadFile(filePath)
	if err != nil {
		return nil, fmt.Errorf("cannot read release definition: %s", err)
	}
	release, err := parseRelease(baseDir, filePath, data)
	if err != nil {
		return nil, err
	}
	err = readSlices(release, baseDir, filepath.Join(baseDir, "slices"))
	if err != nil {
		return nil, err
	}
	return release, err
}

func readSlices(release *Release, baseDir, dirName string) error {
	entries, err := os.ReadDir(dirName)
	if err != nil {
		return fmt.Errorf("cannot read %s%c directory", stripBase(baseDir, dirName), filepath.Separator)
	}

	for _, entry := range entries {
		if entry.IsDir() {
			err := readSlices(release, baseDir, filepath.Join(dirName, entry.Name()))
			if err != nil {
				return err
			}
			continue
		}
		if entry.IsDir() || !strings.HasSuffix(entry.Name(), ".yaml") {
			continue
		}
		match := fnameExp.FindStringSubmatch(entry.Name())
		if match == nil {
			return fmt.Errorf("invalid slice definition filename: %q", entry.Name())
		}

		pkgName := match[1]
		pkgPath := filepath.Join(dirName, entry.Name())
		if pkg, ok := release.Packages[pkgName]; ok {
			return fmt.Errorf("package %q slices defined more than once: %s and %s\")", pkgName, pkg.Path, pkgPath)
		}
		data, err := os.ReadFile(pkgPath)
		if err != nil {
			// Errors from package os generally include the path.
			return fmt.Errorf("cannot read slice definition file: %v", err)
		}

		pkg, err := parsePackage(baseDir, pkgName, stripBase(baseDir, pkgPath), data)
		if err != nil {
			return err
		}

		release.Packages[pkg.Name] = pkg
	}
	return nil
}

<<<<<<< HEAD
=======
type yamlRelease struct {
	Format   string                 `yaml:"format"`
	Archives map[string]yamlArchive `yaml:"archives"`
	PubKeys  map[string]yamlPubKey  `yaml:"public-keys"`
}

const (
	MaxArchivePriority = 1000
	MinArchivePriority = -1000
)

type yamlArchive struct {
	Version    string   `yaml:"version"`
	Suites     []string `yaml:"suites"`
	Components []string `yaml:"components"`
	Priority   *int     `yaml:"priority"`
	Default    bool     `yaml:"default"`
	PubKeys    []string `yaml:"public-keys"`
}

type yamlPackage struct {
	Name      string               `yaml:"package"`
	Archive   string               `yaml:"archive,omitempty"`
	Essential []string             `yaml:"essential,omitempty"`
	Slices    map[string]yamlSlice `yaml:"slices,omitempty"`
}

type yamlPath struct {
	Dir      bool         `yaml:"make,omitempty"`
	Mode     yamlMode     `yaml:"mode,omitempty"`
	Copy     string       `yaml:"copy,omitempty"`
	Text     *string      `yaml:"text,omitempty"`
	Symlink  string       `yaml:"symlink,omitempty"`
	Mutable  bool         `yaml:"mutable,omitempty"`
	Until    PathUntil    `yaml:"until,omitempty"`
	Arch     yamlArch     `yaml:"arch,omitempty"`
	Generate GenerateKind `yaml:"generate,omitempty"`
}

func (yp *yamlPath) MarshalYAML() (interface{}, error) {
	type flowPath *yamlPath
	node := &yaml.Node{}
	err := node.Encode(flowPath(yp))
	if err != nil {
		return nil, err
	}
	node.Style |= yaml.FlowStyle
	return node, nil
}

var _ yaml.Marshaler = (*yamlPath)(nil)

// SameContent returns whether the path has the same content properties as some
// other path. In other words, the resulting file/dir entry is the same. The
// Mutable flag must also match, as that's a common agreement that the actual
// content is not well defined upfront.
func (yp *yamlPath) SameContent(other *yamlPath) bool {
	return (yp.Dir == other.Dir &&
		yp.Mode == other.Mode &&
		yp.Copy == other.Copy &&
		yp.Text == other.Text &&
		yp.Symlink == other.Symlink &&
		yp.Mutable == other.Mutable)
}

type yamlArch struct {
	List []string
}

func (ya *yamlArch) UnmarshalYAML(value *yaml.Node) error {
	var s string
	var l []string
	if value.Decode(&s) == nil {
		ya.List = []string{s}
	} else if value.Decode(&l) == nil {
		ya.List = l
	} else {
		return fmt.Errorf("cannot decode arch")
	}
	// Validate arch correctness later for a better error message.
	return nil
}

func (ya yamlArch) MarshalYAML() (interface{}, error) {
	if len(ya.List) == 1 {
		return ya.List[0], nil
	}
	return ya.List, nil
}

var _ yaml.Marshaler = yamlArch{}

type yamlMode uint

func (ym yamlMode) MarshalYAML() (interface{}, error) {
	// Workaround for marshalling integers in octal format.
	// Ref: https://github.com/go-yaml/yaml/issues/420.
	node := &yaml.Node{}
	err := node.Encode(uint(ym))
	if err != nil {
		return nil, err
	}
	node.Value = fmt.Sprintf("0%o", ym)
	return node, nil
}

var _ yaml.Marshaler = yamlMode(0)

type yamlSlice struct {
	Essential []string             `yaml:"essential,omitempty"`
	Contents  map[string]*yamlPath `yaml:"contents,omitempty"`
	Mutate    string               `yaml:"mutate,omitempty"`
}

type yamlPubKey struct {
	ID    string `yaml:"id"`
	Armor string `yaml:"armor"`
}

func parseRelease(baseDir, filePath string, data []byte) (*Release, error) {
	release := &Release{
		Path:     baseDir,
		Packages: make(map[string]*Package),
		Archives: make(map[string]*Archive),
	}

	fileName := stripBase(baseDir, filePath)

	yamlVar := yamlRelease{}
	dec := yaml.NewDecoder(bytes.NewBuffer(data))
	dec.KnownFields(false)
	err := dec.Decode(&yamlVar)
	if err != nil {
		return nil, fmt.Errorf("%s: cannot parse release definition: %v", fileName, err)
	}
	if yamlVar.Format != "v1" {
		return nil, fmt.Errorf("%s: unknown format %q", fileName, yamlVar.Format)
	}
	if len(yamlVar.Archives) == 0 {
		return nil, fmt.Errorf("%s: no archives defined", fileName)
	}

	// Decode the public keys and match against provided IDs.
	pubKeys := make(map[string]*packet.PublicKey, len(yamlVar.PubKeys))
	for keyName, yamlPubKey := range yamlVar.PubKeys {
		key, err := pgputil.DecodePubKey([]byte(yamlPubKey.Armor))
		if err != nil {
			return nil, fmt.Errorf("%s: cannot decode public key %q: %w", fileName, keyName, err)
		}
		if yamlPubKey.ID != key.KeyIdString() {
			return nil, fmt.Errorf("%s: public key %q armor has incorrect ID: expected %q, got %q", fileName, keyName, yamlPubKey.ID, key.KeyIdString())
		}
		pubKeys[keyName] = key
	}

	// For compatibility if there is a default archive set and priorities are
	// not being used, we will revert back to the default archive behaviour.
	hasPriority := false
	var defaultArchive string
	var archiveNoPriority string
	for archiveName, details := range yamlVar.Archives {
		if details.Version == "" {
			return nil, fmt.Errorf("%s: archive %q missing version field", fileName, archiveName)
		}
		if len(details.Suites) == 0 {
			return nil, fmt.Errorf("%s: archive %q missing suites field", fileName, archiveName)
		}
		if len(details.Components) == 0 {
			return nil, fmt.Errorf("%s: archive %q missing components field", fileName, archiveName)
		}
		if details.Default && defaultArchive != "" {
			if archiveName < defaultArchive {
				archiveName, defaultArchive = defaultArchive, archiveName
			}
			return nil, fmt.Errorf("%s: more than one default archive: %s, %s", fileName, defaultArchive, archiveName)
		}
		if details.Default {
			defaultArchive = archiveName
		}
		if len(details.PubKeys) == 0 {
			return nil, fmt.Errorf("%s: archive %q missing public-keys field", fileName, archiveName)
		}
		var archiveKeys []*packet.PublicKey
		for _, keyName := range details.PubKeys {
			key, ok := pubKeys[keyName]
			if !ok {
				return nil, fmt.Errorf("%s: archive %q refers to undefined public key %q", fileName, archiveName, keyName)
			}
			archiveKeys = append(archiveKeys, key)
		}
		priority := 0
		if details.Priority != nil {
			hasPriority = true
			priority = *details.Priority
			if priority > MaxArchivePriority || priority < MinArchivePriority || priority == 0 {
				return nil, fmt.Errorf("%s: archive %q has invalid priority value of %d", fileName, archiveName, priority)
			}
		} else {
			if archiveNoPriority == "" || archiveName < archiveNoPriority {
				// Make it deterministic.
				archiveNoPriority = archiveName
			}
		}
		release.Archives[archiveName] = &Archive{
			Name:       archiveName,
			Version:    details.Version,
			Suites:     details.Suites,
			Components: details.Components,
			Priority:   priority,
			PubKeys:    archiveKeys,
		}
	}
	if (hasPriority && archiveNoPriority != "") ||
		(!hasPriority && defaultArchive == "" && len(yamlVar.Archives) > 1) {
		return nil, fmt.Errorf("%s: archive %q is missing the priority setting", fileName, archiveNoPriority)
	}
	if defaultArchive != "" && !hasPriority {
		// For compatibility with the default archive behaviour we will set
		// negative priorities to all but the default one, which means all
		// others will be ignored unless pinned.
		var archiveNames []string
		for archiveName := range yamlVar.Archives {
			archiveNames = append(archiveNames, archiveName)
		}
		// Make it deterministic.
		slices.Sort(archiveNames)
		for i, archiveName := range archiveNames {
			release.Archives[archiveName].Priority = -i - 1
		}
		release.Archives[defaultArchive].Priority = 1
	}

	return release, err
}

func parsePackage(baseDir, pkgName, pkgPath string, data []byte) (*Package, error) {
	pkg := Package{
		Name:   pkgName,
		Path:   pkgPath,
		Slices: make(map[string]*Slice),
	}

	yamlPkg := yamlPackage{}
	dec := yaml.NewDecoder(bytes.NewBuffer(data))
	dec.KnownFields(false)
	err := dec.Decode(&yamlPkg)
	if err != nil {
		return nil, fmt.Errorf("cannot parse package %q slice definitions: %v", pkgName, err)
	}
	if yamlPkg.Name != pkg.Name {
		return nil, fmt.Errorf("%s: filename and 'package' field (%q) disagree", pkgPath, yamlPkg.Name)
	}
	pkg.Archive = yamlPkg.Archive

	zeroPath := yamlPath{}
	for sliceName, yamlSlice := range yamlPkg.Slices {
		match := snameExp.FindStringSubmatch(sliceName)
		if match == nil {
			return nil, fmt.Errorf("invalid slice name %q in %s", sliceName, pkgPath)
		}

		slice := &Slice{
			Package: pkgName,
			Name:    sliceName,
			Scripts: SliceScripts{
				Mutate: yamlSlice.Mutate,
			},
		}
		for _, refName := range yamlPkg.Essential {
			sliceKey, err := ParseSliceKey(refName)
			if err != nil {
				return nil, fmt.Errorf("package %q has invalid essential slice reference: %q", pkgName, refName)
			}
			if sliceKey.Package == slice.Package && sliceKey.Slice == slice.Name {
				// Do not add the slice to its own essentials list.
				continue
			}
			if slices.Contains(slice.Essential, sliceKey) {
				return nil, fmt.Errorf("package %s defined with redundant essential slice: %s", pkgName, refName)
			}
			slice.Essential = append(slice.Essential, sliceKey)
		}
		for _, refName := range yamlSlice.Essential {
			sliceKey, err := ParseSliceKey(refName)
			if err != nil {
				return nil, fmt.Errorf("package %q has invalid essential slice reference: %q", pkgName, refName)
			}
			if sliceKey.Package == slice.Package && sliceKey.Slice == slice.Name {
				return nil, fmt.Errorf("cannot add slice to itself as essential %q in %s", refName, pkgPath)
			}
			if slices.Contains(slice.Essential, sliceKey) {
				return nil, fmt.Errorf("slice %s defined with redundant essential slice: %s", slice, refName)
			}
			slice.Essential = append(slice.Essential, sliceKey)
		}

		if len(yamlSlice.Contents) > 0 {
			slice.Contents = make(map[string]PathInfo, len(yamlSlice.Contents))
		}
		for contPath, yamlPath := range yamlSlice.Contents {
			isDir := strings.HasSuffix(contPath, "/")
			comparePath := contPath
			if isDir {
				comparePath = comparePath[:len(comparePath)-1]
			}
			if !path.IsAbs(contPath) || path.Clean(contPath) != comparePath {
				return nil, fmt.Errorf("slice %s_%s has invalid content path: %s", pkgName, sliceName, contPath)
			}
			var kinds = make([]PathKind, 0, 3)
			var info string
			var mode uint
			var mutable bool
			var until PathUntil
			var arch []string
			var generate GenerateKind
			if yamlPath != nil && yamlPath.Generate != "" {
				zeroPathGenerate := zeroPath
				zeroPathGenerate.Generate = yamlPath.Generate
				if !yamlPath.SameContent(&zeroPathGenerate) || yamlPath.Until != UntilNone {
					return nil, fmt.Errorf("slice %s_%s path %s has invalid generate options",
						pkgName, sliceName, contPath)
				}
				if _, err := validateGeneratePath(contPath); err != nil {
					return nil, fmt.Errorf("slice %s_%s has invalid generate path: %s", pkgName, sliceName, err)
				}
				kinds = append(kinds, GeneratePath)
			} else if strings.ContainsAny(contPath, "*?") {
				if yamlPath != nil {
					if !yamlPath.SameContent(&zeroPath) {
						return nil, fmt.Errorf("slice %s_%s path %s has invalid wildcard options",
							pkgName, sliceName, contPath)
					}
				}
				kinds = append(kinds, GlobPath)
			}
			if yamlPath != nil {
				mode = uint(yamlPath.Mode)
				mutable = yamlPath.Mutable
				generate = yamlPath.Generate
				if yamlPath.Dir {
					if !strings.HasSuffix(contPath, "/") {
						return nil, fmt.Errorf("slice %s_%s path %s must end in / for 'make' to be valid",
							pkgName, sliceName, contPath)
					}
					kinds = append(kinds, DirPath)
				}
				if yamlPath.Text != nil {
					kinds = append(kinds, TextPath)
					info = *yamlPath.Text
				}
				if len(yamlPath.Symlink) > 0 {
					kinds = append(kinds, SymlinkPath)
					info = yamlPath.Symlink
				}
				if len(yamlPath.Copy) > 0 {
					kinds = append(kinds, CopyPath)
					info = yamlPath.Copy
					if info == contPath {
						info = ""
					}
				}
				until = yamlPath.Until
				switch until {
				case UntilNone, UntilMutate:
				default:
					return nil, fmt.Errorf("slice %s_%s has invalid 'until' for path %s: %q", pkgName, sliceName, contPath, until)
				}
				arch = yamlPath.Arch.List
				for _, s := range arch {
					if deb.ValidateArch(s) != nil {
						return nil, fmt.Errorf("slice %s_%s has invalid 'arch' for path %s: %q", pkgName, sliceName, contPath, s)
					}
				}
			}
			if len(kinds) == 0 {
				kinds = append(kinds, CopyPath)
			}
			if len(kinds) != 1 {
				list := make([]string, len(kinds))
				for i, s := range kinds {
					list[i] = string(s)
				}
				return nil, fmt.Errorf("conflict in slice %s_%s definition for path %s: %s", pkgName, sliceName, contPath, strings.Join(list, ", "))
			}
			if mutable && kinds[0] != TextPath && (kinds[0] != CopyPath || isDir) {
				return nil, fmt.Errorf("slice %s_%s mutable is not a regular file: %s", pkgName, sliceName, contPath)
			}
			slice.Contents[contPath] = PathInfo{
				Kind:     kinds[0],
				Info:     info,
				Mode:     mode,
				Mutable:  mutable,
				Until:    until,
				Arch:     arch,
				Generate: generate,
			}
		}

		pkg.Slices[sliceName] = slice
	}

	return &pkg, err
}

// validateGeneratePath validates that the path follows the following format:
//   - /slashed/path/to/dir/**
//
// Wildcard characters can only appear at the end as **, and the path before
// those wildcards must be a directory.
func validateGeneratePath(path string) (string, error) {
	if !strings.HasSuffix(path, "/**") {
		return "", fmt.Errorf("%s does not end with /**", path)
	}
	dirPath := strings.TrimSuffix(path, "**")
	if strings.ContainsAny(dirPath, "*?") {
		return "", fmt.Errorf("%s contains wildcard characters in addition to trailing **", path)
	}
	return dirPath, nil
}

>>>>>>> 7eb8428f
func stripBase(baseDir, path string) string {
	// Paths must be clean for this to work correctly.
	return strings.TrimPrefix(path, baseDir+string(filepath.Separator))
}

func Select(release *Release, slices []SliceKey) (*Selection, error) {
	logf("Selecting slices...")

	selection := &Selection{
		Release: release,
	}

	sorted, err := order(release.Packages, slices)
	if err != nil {
		return nil, err
	}
	selection.Slices = make([]*Slice, len(sorted))
	for i, key := range sorted {
		selection.Slices[i] = release.Packages[key.Package].Slices[key.Slice]
	}

	paths := make(map[string]*Slice)
	for _, new := range selection.Slices {
		for newPath, newInfo := range new.Contents {
			if old, ok := paths[newPath]; ok {
				oldInfo := old.Contents[newPath]
				if !newInfo.SameContent(&oldInfo) || (newInfo.Kind == CopyPath || newInfo.Kind == GlobPath) && new.Package != old.Package {
					if old.Package > new.Package || old.Package == new.Package && old.Name > new.Name {
						old, new = new, old
					}
					return nil, fmt.Errorf("slices %s and %s conflict on %s", old, new, newPath)
				}
			} else {
				paths[newPath] = new
			}
			// An invalid "generate" value should only throw an error if that
			// particular slice is selected. Hence, the check is here.
			switch newInfo.Generate {
			case GenerateNone, GenerateManifest:
			default:
				return nil, fmt.Errorf("slice %s has invalid 'generate' for path %s: %q",
					new, newPath, newInfo.Generate)
			}
		}
	}

	return selection, nil
}<|MERGE_RESOLUTION|>--- conflicted
+++ resolved
@@ -371,429 +371,6 @@
 	return nil
 }
 
-<<<<<<< HEAD
-=======
-type yamlRelease struct {
-	Format   string                 `yaml:"format"`
-	Archives map[string]yamlArchive `yaml:"archives"`
-	PubKeys  map[string]yamlPubKey  `yaml:"public-keys"`
-}
-
-const (
-	MaxArchivePriority = 1000
-	MinArchivePriority = -1000
-)
-
-type yamlArchive struct {
-	Version    string   `yaml:"version"`
-	Suites     []string `yaml:"suites"`
-	Components []string `yaml:"components"`
-	Priority   *int     `yaml:"priority"`
-	Default    bool     `yaml:"default"`
-	PubKeys    []string `yaml:"public-keys"`
-}
-
-type yamlPackage struct {
-	Name      string               `yaml:"package"`
-	Archive   string               `yaml:"archive,omitempty"`
-	Essential []string             `yaml:"essential,omitempty"`
-	Slices    map[string]yamlSlice `yaml:"slices,omitempty"`
-}
-
-type yamlPath struct {
-	Dir      bool         `yaml:"make,omitempty"`
-	Mode     yamlMode     `yaml:"mode,omitempty"`
-	Copy     string       `yaml:"copy,omitempty"`
-	Text     *string      `yaml:"text,omitempty"`
-	Symlink  string       `yaml:"symlink,omitempty"`
-	Mutable  bool         `yaml:"mutable,omitempty"`
-	Until    PathUntil    `yaml:"until,omitempty"`
-	Arch     yamlArch     `yaml:"arch,omitempty"`
-	Generate GenerateKind `yaml:"generate,omitempty"`
-}
-
-func (yp *yamlPath) MarshalYAML() (interface{}, error) {
-	type flowPath *yamlPath
-	node := &yaml.Node{}
-	err := node.Encode(flowPath(yp))
-	if err != nil {
-		return nil, err
-	}
-	node.Style |= yaml.FlowStyle
-	return node, nil
-}
-
-var _ yaml.Marshaler = (*yamlPath)(nil)
-
-// SameContent returns whether the path has the same content properties as some
-// other path. In other words, the resulting file/dir entry is the same. The
-// Mutable flag must also match, as that's a common agreement that the actual
-// content is not well defined upfront.
-func (yp *yamlPath) SameContent(other *yamlPath) bool {
-	return (yp.Dir == other.Dir &&
-		yp.Mode == other.Mode &&
-		yp.Copy == other.Copy &&
-		yp.Text == other.Text &&
-		yp.Symlink == other.Symlink &&
-		yp.Mutable == other.Mutable)
-}
-
-type yamlArch struct {
-	List []string
-}
-
-func (ya *yamlArch) UnmarshalYAML(value *yaml.Node) error {
-	var s string
-	var l []string
-	if value.Decode(&s) == nil {
-		ya.List = []string{s}
-	} else if value.Decode(&l) == nil {
-		ya.List = l
-	} else {
-		return fmt.Errorf("cannot decode arch")
-	}
-	// Validate arch correctness later for a better error message.
-	return nil
-}
-
-func (ya yamlArch) MarshalYAML() (interface{}, error) {
-	if len(ya.List) == 1 {
-		return ya.List[0], nil
-	}
-	return ya.List, nil
-}
-
-var _ yaml.Marshaler = yamlArch{}
-
-type yamlMode uint
-
-func (ym yamlMode) MarshalYAML() (interface{}, error) {
-	// Workaround for marshalling integers in octal format.
-	// Ref: https://github.com/go-yaml/yaml/issues/420.
-	node := &yaml.Node{}
-	err := node.Encode(uint(ym))
-	if err != nil {
-		return nil, err
-	}
-	node.Value = fmt.Sprintf("0%o", ym)
-	return node, nil
-}
-
-var _ yaml.Marshaler = yamlMode(0)
-
-type yamlSlice struct {
-	Essential []string             `yaml:"essential,omitempty"`
-	Contents  map[string]*yamlPath `yaml:"contents,omitempty"`
-	Mutate    string               `yaml:"mutate,omitempty"`
-}
-
-type yamlPubKey struct {
-	ID    string `yaml:"id"`
-	Armor string `yaml:"armor"`
-}
-
-func parseRelease(baseDir, filePath string, data []byte) (*Release, error) {
-	release := &Release{
-		Path:     baseDir,
-		Packages: make(map[string]*Package),
-		Archives: make(map[string]*Archive),
-	}
-
-	fileName := stripBase(baseDir, filePath)
-
-	yamlVar := yamlRelease{}
-	dec := yaml.NewDecoder(bytes.NewBuffer(data))
-	dec.KnownFields(false)
-	err := dec.Decode(&yamlVar)
-	if err != nil {
-		return nil, fmt.Errorf("%s: cannot parse release definition: %v", fileName, err)
-	}
-	if yamlVar.Format != "v1" {
-		return nil, fmt.Errorf("%s: unknown format %q", fileName, yamlVar.Format)
-	}
-	if len(yamlVar.Archives) == 0 {
-		return nil, fmt.Errorf("%s: no archives defined", fileName)
-	}
-
-	// Decode the public keys and match against provided IDs.
-	pubKeys := make(map[string]*packet.PublicKey, len(yamlVar.PubKeys))
-	for keyName, yamlPubKey := range yamlVar.PubKeys {
-		key, err := pgputil.DecodePubKey([]byte(yamlPubKey.Armor))
-		if err != nil {
-			return nil, fmt.Errorf("%s: cannot decode public key %q: %w", fileName, keyName, err)
-		}
-		if yamlPubKey.ID != key.KeyIdString() {
-			return nil, fmt.Errorf("%s: public key %q armor has incorrect ID: expected %q, got %q", fileName, keyName, yamlPubKey.ID, key.KeyIdString())
-		}
-		pubKeys[keyName] = key
-	}
-
-	// For compatibility if there is a default archive set and priorities are
-	// not being used, we will revert back to the default archive behaviour.
-	hasPriority := false
-	var defaultArchive string
-	var archiveNoPriority string
-	for archiveName, details := range yamlVar.Archives {
-		if details.Version == "" {
-			return nil, fmt.Errorf("%s: archive %q missing version field", fileName, archiveName)
-		}
-		if len(details.Suites) == 0 {
-			return nil, fmt.Errorf("%s: archive %q missing suites field", fileName, archiveName)
-		}
-		if len(details.Components) == 0 {
-			return nil, fmt.Errorf("%s: archive %q missing components field", fileName, archiveName)
-		}
-		if details.Default && defaultArchive != "" {
-			if archiveName < defaultArchive {
-				archiveName, defaultArchive = defaultArchive, archiveName
-			}
-			return nil, fmt.Errorf("%s: more than one default archive: %s, %s", fileName, defaultArchive, archiveName)
-		}
-		if details.Default {
-			defaultArchive = archiveName
-		}
-		if len(details.PubKeys) == 0 {
-			return nil, fmt.Errorf("%s: archive %q missing public-keys field", fileName, archiveName)
-		}
-		var archiveKeys []*packet.PublicKey
-		for _, keyName := range details.PubKeys {
-			key, ok := pubKeys[keyName]
-			if !ok {
-				return nil, fmt.Errorf("%s: archive %q refers to undefined public key %q", fileName, archiveName, keyName)
-			}
-			archiveKeys = append(archiveKeys, key)
-		}
-		priority := 0
-		if details.Priority != nil {
-			hasPriority = true
-			priority = *details.Priority
-			if priority > MaxArchivePriority || priority < MinArchivePriority || priority == 0 {
-				return nil, fmt.Errorf("%s: archive %q has invalid priority value of %d", fileName, archiveName, priority)
-			}
-		} else {
-			if archiveNoPriority == "" || archiveName < archiveNoPriority {
-				// Make it deterministic.
-				archiveNoPriority = archiveName
-			}
-		}
-		release.Archives[archiveName] = &Archive{
-			Name:       archiveName,
-			Version:    details.Version,
-			Suites:     details.Suites,
-			Components: details.Components,
-			Priority:   priority,
-			PubKeys:    archiveKeys,
-		}
-	}
-	if (hasPriority && archiveNoPriority != "") ||
-		(!hasPriority && defaultArchive == "" && len(yamlVar.Archives) > 1) {
-		return nil, fmt.Errorf("%s: archive %q is missing the priority setting", fileName, archiveNoPriority)
-	}
-	if defaultArchive != "" && !hasPriority {
-		// For compatibility with the default archive behaviour we will set
-		// negative priorities to all but the default one, which means all
-		// others will be ignored unless pinned.
-		var archiveNames []string
-		for archiveName := range yamlVar.Archives {
-			archiveNames = append(archiveNames, archiveName)
-		}
-		// Make it deterministic.
-		slices.Sort(archiveNames)
-		for i, archiveName := range archiveNames {
-			release.Archives[archiveName].Priority = -i - 1
-		}
-		release.Archives[defaultArchive].Priority = 1
-	}
-
-	return release, err
-}
-
-func parsePackage(baseDir, pkgName, pkgPath string, data []byte) (*Package, error) {
-	pkg := Package{
-		Name:   pkgName,
-		Path:   pkgPath,
-		Slices: make(map[string]*Slice),
-	}
-
-	yamlPkg := yamlPackage{}
-	dec := yaml.NewDecoder(bytes.NewBuffer(data))
-	dec.KnownFields(false)
-	err := dec.Decode(&yamlPkg)
-	if err != nil {
-		return nil, fmt.Errorf("cannot parse package %q slice definitions: %v", pkgName, err)
-	}
-	if yamlPkg.Name != pkg.Name {
-		return nil, fmt.Errorf("%s: filename and 'package' field (%q) disagree", pkgPath, yamlPkg.Name)
-	}
-	pkg.Archive = yamlPkg.Archive
-
-	zeroPath := yamlPath{}
-	for sliceName, yamlSlice := range yamlPkg.Slices {
-		match := snameExp.FindStringSubmatch(sliceName)
-		if match == nil {
-			return nil, fmt.Errorf("invalid slice name %q in %s", sliceName, pkgPath)
-		}
-
-		slice := &Slice{
-			Package: pkgName,
-			Name:    sliceName,
-			Scripts: SliceScripts{
-				Mutate: yamlSlice.Mutate,
-			},
-		}
-		for _, refName := range yamlPkg.Essential {
-			sliceKey, err := ParseSliceKey(refName)
-			if err != nil {
-				return nil, fmt.Errorf("package %q has invalid essential slice reference: %q", pkgName, refName)
-			}
-			if sliceKey.Package == slice.Package && sliceKey.Slice == slice.Name {
-				// Do not add the slice to its own essentials list.
-				continue
-			}
-			if slices.Contains(slice.Essential, sliceKey) {
-				return nil, fmt.Errorf("package %s defined with redundant essential slice: %s", pkgName, refName)
-			}
-			slice.Essential = append(slice.Essential, sliceKey)
-		}
-		for _, refName := range yamlSlice.Essential {
-			sliceKey, err := ParseSliceKey(refName)
-			if err != nil {
-				return nil, fmt.Errorf("package %q has invalid essential slice reference: %q", pkgName, refName)
-			}
-			if sliceKey.Package == slice.Package && sliceKey.Slice == slice.Name {
-				return nil, fmt.Errorf("cannot add slice to itself as essential %q in %s", refName, pkgPath)
-			}
-			if slices.Contains(slice.Essential, sliceKey) {
-				return nil, fmt.Errorf("slice %s defined with redundant essential slice: %s", slice, refName)
-			}
-			slice.Essential = append(slice.Essential, sliceKey)
-		}
-
-		if len(yamlSlice.Contents) > 0 {
-			slice.Contents = make(map[string]PathInfo, len(yamlSlice.Contents))
-		}
-		for contPath, yamlPath := range yamlSlice.Contents {
-			isDir := strings.HasSuffix(contPath, "/")
-			comparePath := contPath
-			if isDir {
-				comparePath = comparePath[:len(comparePath)-1]
-			}
-			if !path.IsAbs(contPath) || path.Clean(contPath) != comparePath {
-				return nil, fmt.Errorf("slice %s_%s has invalid content path: %s", pkgName, sliceName, contPath)
-			}
-			var kinds = make([]PathKind, 0, 3)
-			var info string
-			var mode uint
-			var mutable bool
-			var until PathUntil
-			var arch []string
-			var generate GenerateKind
-			if yamlPath != nil && yamlPath.Generate != "" {
-				zeroPathGenerate := zeroPath
-				zeroPathGenerate.Generate = yamlPath.Generate
-				if !yamlPath.SameContent(&zeroPathGenerate) || yamlPath.Until != UntilNone {
-					return nil, fmt.Errorf("slice %s_%s path %s has invalid generate options",
-						pkgName, sliceName, contPath)
-				}
-				if _, err := validateGeneratePath(contPath); err != nil {
-					return nil, fmt.Errorf("slice %s_%s has invalid generate path: %s", pkgName, sliceName, err)
-				}
-				kinds = append(kinds, GeneratePath)
-			} else if strings.ContainsAny(contPath, "*?") {
-				if yamlPath != nil {
-					if !yamlPath.SameContent(&zeroPath) {
-						return nil, fmt.Errorf("slice %s_%s path %s has invalid wildcard options",
-							pkgName, sliceName, contPath)
-					}
-				}
-				kinds = append(kinds, GlobPath)
-			}
-			if yamlPath != nil {
-				mode = uint(yamlPath.Mode)
-				mutable = yamlPath.Mutable
-				generate = yamlPath.Generate
-				if yamlPath.Dir {
-					if !strings.HasSuffix(contPath, "/") {
-						return nil, fmt.Errorf("slice %s_%s path %s must end in / for 'make' to be valid",
-							pkgName, sliceName, contPath)
-					}
-					kinds = append(kinds, DirPath)
-				}
-				if yamlPath.Text != nil {
-					kinds = append(kinds, TextPath)
-					info = *yamlPath.Text
-				}
-				if len(yamlPath.Symlink) > 0 {
-					kinds = append(kinds, SymlinkPath)
-					info = yamlPath.Symlink
-				}
-				if len(yamlPath.Copy) > 0 {
-					kinds = append(kinds, CopyPath)
-					info = yamlPath.Copy
-					if info == contPath {
-						info = ""
-					}
-				}
-				until = yamlPath.Until
-				switch until {
-				case UntilNone, UntilMutate:
-				default:
-					return nil, fmt.Errorf("slice %s_%s has invalid 'until' for path %s: %q", pkgName, sliceName, contPath, until)
-				}
-				arch = yamlPath.Arch.List
-				for _, s := range arch {
-					if deb.ValidateArch(s) != nil {
-						return nil, fmt.Errorf("slice %s_%s has invalid 'arch' for path %s: %q", pkgName, sliceName, contPath, s)
-					}
-				}
-			}
-			if len(kinds) == 0 {
-				kinds = append(kinds, CopyPath)
-			}
-			if len(kinds) != 1 {
-				list := make([]string, len(kinds))
-				for i, s := range kinds {
-					list[i] = string(s)
-				}
-				return nil, fmt.Errorf("conflict in slice %s_%s definition for path %s: %s", pkgName, sliceName, contPath, strings.Join(list, ", "))
-			}
-			if mutable && kinds[0] != TextPath && (kinds[0] != CopyPath || isDir) {
-				return nil, fmt.Errorf("slice %s_%s mutable is not a regular file: %s", pkgName, sliceName, contPath)
-			}
-			slice.Contents[contPath] = PathInfo{
-				Kind:     kinds[0],
-				Info:     info,
-				Mode:     mode,
-				Mutable:  mutable,
-				Until:    until,
-				Arch:     arch,
-				Generate: generate,
-			}
-		}
-
-		pkg.Slices[sliceName] = slice
-	}
-
-	return &pkg, err
-}
-
-// validateGeneratePath validates that the path follows the following format:
-//   - /slashed/path/to/dir/**
-//
-// Wildcard characters can only appear at the end as **, and the path before
-// those wildcards must be a directory.
-func validateGeneratePath(path string) (string, error) {
-	if !strings.HasSuffix(path, "/**") {
-		return "", fmt.Errorf("%s does not end with /**", path)
-	}
-	dirPath := strings.TrimSuffix(path, "**")
-	if strings.ContainsAny(dirPath, "*?") {
-		return "", fmt.Errorf("%s contains wildcard characters in addition to trailing **", path)
-	}
-	return dirPath, nil
-}
-
->>>>>>> 7eb8428f
 func stripBase(baseDir, path string) string {
 	// Paths must be clean for this to work correctly.
 	return strings.TrimPrefix(path, baseDir+string(filepath.Separator))
