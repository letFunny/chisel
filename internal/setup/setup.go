--- conflicted
+++ resolved
@@ -40,10 +40,7 @@
 	Suites     []string
 	Components []string
 	Priority   int
-<<<<<<< HEAD
 	Pro        string
-=======
->>>>>>> 82587f62
 	PubKeys    []*packet.PublicKey
 }
 
@@ -262,28 +259,6 @@
 		}
 	}
 
-	// Check for archive priority conflicts.
-	priorities := make(map[int]*Archive)
-	for _, archive := range r.Archives {
-		if old, ok := priorities[archive.Priority]; ok {
-			if old.Name > archive.Name {
-				archive, old = old, archive
-			}
-			return fmt.Errorf("chisel.yaml: archives %q and %q have the same priority value of %v", old.Name, archive.Name, archive.Priority)
-		}
-		priorities[archive.Priority] = archive
-	}
-
-	// Check that archives pinned in packages are defined.
-	for _, pkg := range r.Packages {
-		if pkg.Archive == "" {
-			continue
-		}
-		if _, ok := r.Archives[pkg.Archive]; !ok {
-			return fmt.Errorf("%s: package refers to undefined archive %q", pkg.Path, pkg.Archive)
-		}
-	}
-
 	return nil
 }
 
@@ -431,13 +406,8 @@
 	Version    string   `yaml:"version"`
 	Suites     []string `yaml:"suites"`
 	Components []string `yaml:"components"`
-<<<<<<< HEAD
-	Default    bool     `yaml:"default"`
 	Priority   int      `yaml:"priority"`
 	Pro        string   `yaml:"pro"`
-=======
-	Priority   int      `yaml:"priority"`
->>>>>>> 82587f62
 	PubKeys    []string `yaml:"public-keys"`
 }
 
@@ -597,23 +567,12 @@
 		if len(details.Components) == 0 {
 			return nil, fmt.Errorf("%s: archive %q missing components field", fileName, archiveName)
 		}
-<<<<<<< HEAD
-		if len(yamlVar.Archives) == 1 {
-			details.Default = true
-		} else if details.Default && release.DefaultArchive != "" {
-			return nil, fmt.Errorf("%s: more than one default archive: %s, %s", fileName, release.DefaultArchive, archiveName)
-		}
-		if details.Default {
-			release.DefaultArchive = archiveName
-		}
 		switch details.Pro {
 		case "", ProApps, ProFIPS, ProFIPSUpdates, ProInfra:
 		default:
 			logf("Ignoring archive %q (invalid pro value: %s)...", archiveName, details.Pro)
 			continue
 		}
-=======
->>>>>>> 82587f62
 		if len(details.PubKeys) == 0 {
 			return nil, fmt.Errorf("%s: archive %q missing public-keys field", fileName, archiveName)
 		}
@@ -626,21 +585,14 @@
 			archiveKeys = append(archiveKeys, key)
 		}
 		if details.Priority > MaxArchivePriority || details.Priority < MinArchivePriority {
-<<<<<<< HEAD
-			return nil, fmt.Errorf("%s: archive %q has invalid priority value %d", fileName, archiveName, details.Priority)
-=======
 			return nil, fmt.Errorf("%s: archive %q has invalid priority value of %d", fileName, archiveName, details.Priority)
->>>>>>> 82587f62
 		}
 		release.Archives[archiveName] = &Archive{
 			Name:       archiveName,
 			Version:    details.Version,
 			Suites:     details.Suites,
 			Components: details.Components,
-<<<<<<< HEAD
 			Pro:        details.Pro,
-=======
->>>>>>> 82587f62
 			Priority:   details.Priority,
 			PubKeys:    archiveKeys,
 		}
