--- conflicted
+++ resolved
@@ -4,11 +4,6 @@
 	"fmt"
 	"os"
 	"path/filepath"
-<<<<<<< HEAD
-	"regexp"
-	"slices"
-=======
->>>>>>> ad87b0bb
 	"strings"
 
 	"golang.org/x/crypto/openpgp/packet"
