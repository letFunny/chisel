package archive

import (
	"compress/gzip"
	"fmt"
	"io"
	"net/http"
	"slices"
	"strings"
	"time"

	"golang.org/x/crypto/openpgp/packet"

	"github.com/canonical/chisel/internal/cache"
	"github.com/canonical/chisel/internal/control"
	"github.com/canonical/chisel/internal/deb"
	"github.com/canonical/chisel/internal/pgputil"
	"github.com/canonical/chisel/internal/setup"
)

type Archive interface {
	Options() *Options
	Fetch(pkg string) (io.ReadCloser, *PackageInfo, error)
	Exists(pkg string) bool
	Info(pkg string) (*PackageInfo, error)
}

type PackageInfo struct {
	Name    string
	Version string
	Arch    string
	SHA256  string
}

type Options struct {
	Label      string
	Version    string
	Arch       string
	Suites     []string
	Components []string
	Pro        string
	CacheDir   string
	PubKeys    []*packet.PublicKey
}

func Open(options *Options) (Archive, error) {
	var err error
	if options.Arch == "" {
		options.Arch, err = deb.InferArch()
	} else {
		err = deb.ValidateArch(options.Arch)
	}
	if err != nil {
		return nil, err
	}
	return openUbuntu(options)
}

type fetchFlags uint

const (
	fetchBulk    fetchFlags = 1 << iota
	fetchDefault fetchFlags = 0
)

var httpClient = &http.Client{
	Timeout: 30 * time.Second,
}

var httpDo = httpClient.Do

var bulkClient = &http.Client{
	Timeout: 5 * time.Minute,
}

var bulkDo = bulkClient.Do

type ubuntuArchive struct {
	options Options
	indexes []*ubuntuIndex
	cache   *cache.Cache
	pubKeys []*packet.PublicKey
	baseURL string
	creds   *credentials
}

type ubuntuIndex struct {
	label     string
	version   string
	arch      string
	suite     string
	component string
	release   control.Section
	packages  control.File
	archive   *ubuntuArchive
}

func (a *ubuntuArchive) Options() *Options {
	return &a.options
}

func (a *ubuntuArchive) Exists(pkg string) bool {
	_, _, err := a.selectPackage(pkg)
	return err == nil
}

func (a *ubuntuArchive) selectPackage(pkg string) (control.Section, *ubuntuIndex, error) {
	var selectedVersion string
	var selectedSection control.Section
	var selectedIndex *ubuntuIndex
	for _, index := range a.indexes {
		section := index.packages.Section(pkg)
		if section != nil && section.Get("Filename") != "" {
			version := section.Get("Version")
			if selectedVersion == "" || deb.CompareVersions(selectedVersion, version) < 0 {
				selectedVersion = version
				selectedSection = section
				selectedIndex = index
			}
		}
	}
	if selectedVersion == "" {
		return nil, nil, fmt.Errorf("cannot find package %q in archive", pkg)
	}
	return selectedSection, selectedIndex, nil
}

func (a *ubuntuArchive) Fetch(pkg string) (io.ReadCloser, *PackageInfo, error) {
	section, index, err := a.selectPackage(pkg)
	if err != nil {
		return nil, nil, err
	}
	suffix := section.Get("Filename")
	logf("Fetching %s...", suffix)
	reader, err := index.fetch("../../"+suffix, section.Get("SHA256"), fetchBulk)
	if err != nil {
		return nil, nil, err
	}
	info := sectionPackageInfo(section)
	return reader, info, nil
}

func (a *ubuntuArchive) Info(pkg string) (*PackageInfo, error) {
	section, _, err := a.selectPackage(pkg)
	if err != nil {
		return nil, err
	}
	info := sectionPackageInfo(section)
	return info, nil
}

const ubuntuURL = "http://archive.ubuntu.com/ubuntu/"
const ubuntuPortsURL = "http://ports.ubuntu.com/ubuntu-ports/"

var proArchiveInfo = map[string]struct {
	BaseURL, Label string
}{
	setup.ProFIPS: {
		BaseURL: "https://esm.ubuntu.com/fips/ubuntu/",
		Label:   "UbuntuFIPS",
	},
	setup.ProFIPSUpdates: {
		BaseURL: "https://esm.ubuntu.com/fips-updates/ubuntu/",
		Label:   "UbuntuFIPSUpdates",
	},
	setup.ProApps: {
		BaseURL: "https://esm.ubuntu.com/apps/ubuntu/",
		Label:   "UbuntuESMApps",
	},
	setup.ProInfra: {
		BaseURL: "https://esm.ubuntu.com/infra/ubuntu/",
		Label:   "UbuntuESM",
	},
}

// archiveURL returns the archive base URL depending on the "pro" value and
// selected architecture "arch". The "pro" value should be validated.
func archiveURL(pro, arch string) string {
	if pro != "" {
		return proArchiveInfo[pro].BaseURL
	}
	if arch == "amd64" || arch == "i386" {
		return ubuntuURL
	}
	return ubuntuPortsURL
}

func openUbuntu(options *Options) (Archive, error) {
	if len(options.Components) == 0 {
		return nil, fmt.Errorf("archive options missing components")
	}
	if len(options.Suites) == 0 {
		return nil, fmt.Errorf("archive options missing suites")
	}
	if len(options.Version) == 0 {
		return nil, fmt.Errorf("archive options missing version")
	}

	archive := &ubuntuArchive{
		options: *options,
		cache: &cache.Cache{
			Dir: options.CacheDir,
		},
		pubKeys: options.PubKeys,
		baseURL: archiveURL(options.Pro, options.Arch),
	}

	if options.Pro != "" {
		creds, err := findCredentials(archive.baseURL)
		if err != nil {
			return nil, err
		}
		archive.creds = creds
	}

	for _, suite := range options.Suites {
		var release control.Section
		for _, component := range options.Components {
			index := &ubuntuIndex{
				label:     options.Label,
				version:   options.Version,
				arch:      options.Arch,
				suite:     suite,
				component: component,
				release:   release,
				archive:   archive,
			}
			if release == nil {
				err := index.fetchRelease()
				if err != nil {
					return nil, err
				}
				release = index.release
				if !index.supportsArch(options.Arch) {
					// Release does not support the specified architecture. Do
					// not add indexes of this release.
					logf("Warning: ignoring %s %s %s suite (unsupported arch %s)...", index.proSuffixedLabel(), index.version, index.suite, options.Arch)
					break
				}
				err = index.checkComponents(options.Components)
				if err != nil {
					return nil, err
				}
			}
			err := index.fetchIndex()
			if err != nil {
				return nil, err
			}
			archive.indexes = append(archive.indexes, index)
		}
	}

	return archive, nil
}

func (index *ubuntuIndex) fetchRelease() error {
	logf("Fetching %s %s %s suite details...", index.proSuffixedLabel(), index.version, index.suite)
	reader, err := index.fetch("InRelease", "", fetchDefault)
	if err != nil {
		return err
	}
	defer reader.Close()

	data, err := io.ReadAll(reader)
	if err != nil {
		return err
	}

	// Decode the signature(s) and verify the InRelease file. The InRelease
	// file may have multiple signatures from different keys. Verify that at
	// least one signature is valid against the archive's set of public keys.
	// Unlike gpg --verify which ensures the verification of all signatures,
	// this is in line with what apt does internally:
	// https://salsa.debian.org/apt-team/apt/-/blob/4e344a4/methods/gpgv.cc#L553-557
	sigs, canonicalBody, err := pgputil.DecodeClearSigned(data)
	if err != nil {
		return fmt.Errorf("cannot decode clearsigned InRelease file: %v", err)
	}
	err = pgputil.VerifyAnySignature(index.archive.pubKeys, sigs, canonicalBody)
	if err != nil {
		return fmt.Errorf("cannot verify signature of the InRelease file")
	}

	// canonicalBody has <CR><LF> line endings, reverting that to match the
	// expected control file format.
	body := strings.ReplaceAll(string(canonicalBody), "\r", "")
	ctrl, err := control.ParseString("Label", body)
	if err != nil {
		return fmt.Errorf("cannot parse InRelease file: %v", err)
	}
	// Parse the appropriate section for the type of archive.
	label := "Ubuntu"
	if index.archive.options.Pro != "" {
		label = proArchiveInfo[index.archive.options.Pro].Label
	}
	section := ctrl.Section(label)
	if section == nil {
		return fmt.Errorf("corrupted archive InRelease file: no %s section", label)
	}
	logf("Release date: %s", section.Get("Date"))

	index.release = section
	return nil
}

func (index *ubuntuIndex) fetchIndex() error {
	digests := index.release.Get("SHA256")
	packagesPath := fmt.Sprintf("%s/binary-%s/Packages", index.component, index.arch)
	digest, _, _ := control.ParsePathInfo(digests, packagesPath)
	if digest == "" {
		return fmt.Errorf("%s is missing from %s %s component digests", packagesPath, index.suite, index.component)
	}

	logf("Fetching index for %s %s %s %s component...", index.proSuffixedLabel(), index.version, index.suite, index.component)
	reader, err := index.fetch(packagesPath+".gz", digest, fetchBulk)
	if err != nil {
		return err
	}
	ctrl, err := control.ParseReader("Package", reader)
	if err != nil {
		return fmt.Errorf("parsing archive Package file: %v", err)
	}

	index.packages = ctrl
	return nil
}

func (index *ubuntuIndex) supportsArch(arch string) bool {
	supportedArches := strings.Fields(index.release.Get("Architectures"))
	return slices.Contains(supportedArches, arch)
}

func (index *ubuntuIndex) checkComponents(components []string) error {
	releaseComponents := strings.Fields(index.release.Get("Components"))
	for _, c1 := range components {
		found := false
		for _, c2 := range releaseComponents {
			if c1 == c2 {
				found = true
				break
			}
		}
		if !found {
			return fmt.Errorf("archive has no component %q", c1)
		}
	}
	return nil
}

func (index *ubuntuIndex) fetch(suffix, digest string, flags fetchFlags) (io.ReadCloser, error) {
	reader, err := index.archive.cache.Open(digest)
	if err == nil {
		return reader, nil
	} else if err != cache.MissErr {
		return nil, err
	}

	baseURL, creds := index.archive.baseURL, index.archive.creds

	var url string
	if strings.HasPrefix(suffix, "pool/") {
		url = baseURL + suffix
	} else {
		url = baseURL + "dists/" + index.suite + "/" + suffix
	}

	req, err := http.NewRequest("GET", url, nil)
	if err != nil {
		return nil, fmt.Errorf("cannot create HTTP request: %v", err)
	}
	if creds != nil && !creds.Empty() {
		req.SetBasicAuth(creds.Username, creds.Password)
	}
	var resp *http.Response
	if flags&fetchBulk != 0 {
		resp, err = bulkDo(req)
	} else {
		resp, err = httpDo(req)
	}
	if err != nil {
		return nil, fmt.Errorf("cannot talk to archive: %v", err)
	}
	defer resp.Body.Close()

	switch resp.StatusCode {
	case 200:
		// ok
	case 401, 404:
		return nil, fmt.Errorf("cannot find archive data")
	default:
		return nil, fmt.Errorf("error from archive: %v", resp.Status)
	}

	body := resp.Body
	if strings.HasSuffix(suffix, ".gz") {
		reader, err := gzip.NewReader(body)
		if err != nil {
			return nil, fmt.Errorf("cannot decompress data: %v", err)
		}
		defer reader.Close()
		body = reader
	}

	writer := index.archive.cache.Create(digest)
	defer writer.Close()

	_, err = io.Copy(writer, body)
	if err == nil {
		err = writer.Close()
	}
	if err != nil {
		return nil, fmt.Errorf("cannot fetch from archive: %v", err)
	}

	return index.archive.cache.Open(writer.Digest())
}

<<<<<<< HEAD
// proSuffixedLabel adds "<pro value> (pro)" suffix to the label and returns it
// if the archive is specified with pro value. Otherwise, it returns the
// original label.
func (index *ubuntuIndex) proSuffixedLabel() string {
	if index.archive.options.Pro == "" {
		return index.label
	}
	return index.label + " " + index.archive.options.Pro + " (pro)"
=======
func sectionPackageInfo(section control.Section) *PackageInfo {
	return &PackageInfo{
		Name:    section.Get("Package"),
		Version: section.Get("Version"),
		Arch:    section.Get("Architecture"),
		SHA256:  section.Get("SHA256"),
	}
>>>>>>> 82587f62
}<|MERGE_RESOLUTION|>--- conflicted
+++ resolved
@@ -415,7 +415,15 @@
 	return index.archive.cache.Open(writer.Digest())
 }
 
-<<<<<<< HEAD
+func sectionPackageInfo(section control.Section) *PackageInfo {
+	return &PackageInfo{
+		Name:    section.Get("Package"),
+		Version: section.Get("Version"),
+		Arch:    section.Get("Architecture"),
+		SHA256:  section.Get("SHA256"),
+	}
+}
+
 // proSuffixedLabel adds "<pro value> (pro)" suffix to the label and returns it
 // if the archive is specified with pro value. Otherwise, it returns the
 // original label.
@@ -424,13 +432,4 @@
 		return index.label
 	}
 	return index.label + " " + index.archive.options.Pro + " (pro)"
-=======
-func sectionPackageInfo(section control.Section) *PackageInfo {
-	return &PackageInfo{
-		Name:    section.Get("Package"),
-		Version: section.Get("Version"),
-		Arch:    section.Get("Architecture"),
-		SHA256:  section.Get("SHA256"),
-	}
->>>>>>> 82587f62
 }