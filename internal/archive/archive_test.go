--- conflicted
+++ resolved
@@ -699,11 +699,7 @@
 	version:        "20.04",
 	suites:         []string{"focal-apps-security", "focal-apps-updates"},
 	components:     []string{"main"},
-<<<<<<< HEAD
-	pro:            "apps",
-=======
 	pro:            "esm-apps",
->>>>>>> a09dd150
 	archivePubKeys: []*packet.PublicKey{keyUbuntuApps.PubKey},
 	archs:          []string{"amd64"},
 	pkg:            "hello",
@@ -713,11 +709,7 @@
 	version:        "20.04",
 	suites:         []string{"focal-infra-security", "focal-infra-updates"},
 	components:     []string{"main"},
-<<<<<<< HEAD
-	pro:            "infra",
-=======
 	pro:            "esm-infra",
->>>>>>> a09dd150
 	archivePubKeys: []*packet.PublicKey{keyUbuntuESMv2.PubKey},
 	archs:          []string{"amd64"},
 	pkg:            "hello",
@@ -737,11 +729,7 @@
 	version:        "22.04",
 	suites:         []string{"jammy-apps-security", "jammy-apps-updates"},
 	components:     []string{"main"},
-<<<<<<< HEAD
-	pro:            "apps",
-=======
 	pro:            "esm-apps",
->>>>>>> a09dd150
 	archivePubKeys: []*packet.PublicKey{keyUbuntuApps.PubKey},
 	archs:          []string{"amd64"},
 	pkg:            "hello",
@@ -751,11 +739,7 @@
 	version:        "22.04",
 	suites:         []string{"jammy-infra-security", "jammy-infra-updates"},
 	components:     []string{"main"},
-<<<<<<< HEAD
-	pro:            "infra",
-=======
 	pro:            "esm-infra",
->>>>>>> a09dd150
 	archivePubKeys: []*packet.PublicKey{keyUbuntuESMv2.PubKey},
 	archs:          []string{"amd64"},
 	pkg:            "hello",
@@ -765,11 +749,7 @@
 	version:        "24.04",
 	suites:         []string{"noble-apps-security", "noble-apps-updates"},
 	components:     []string{"main"},
-<<<<<<< HEAD
-	pro:            "apps",
-=======
 	pro:            "esm-apps",
->>>>>>> a09dd150
 	archivePubKeys: []*packet.PublicKey{keyUbuntuApps.PubKey},
 	archs:          []string{"amd64"},
 	pkg:            "hello",
@@ -779,11 +759,7 @@
 	version:        "24.04",
 	suites:         []string{"noble-infra-security", "noble-infra-updates"},
 	components:     []string{"main"},
-<<<<<<< HEAD
-	pro:            "infra",
-=======
 	pro:            "esm-infra",
->>>>>>> a09dd150
 	archivePubKeys: []*packet.PublicKey{keyUbuntuESMv2.PubKey},
 	archs:          []string{"amd64"},
 	pkg:            "hello",
