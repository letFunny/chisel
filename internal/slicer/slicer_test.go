package slicer_test

import (
	"archive/tar"
	"fmt"
	"io/fs"
	"os"
	"path"
	"path/filepath"
	"slices"
	"sort"
	"strings"

	"github.com/klauspost/compress/zstd"
	. "gopkg.in/check.v1"

	"github.com/canonical/chisel/internal/archive"
	"github.com/canonical/chisel/internal/manifest"
	"github.com/canonical/chisel/internal/setup"
	"github.com/canonical/chisel/internal/slicer"
	"github.com/canonical/chisel/internal/testutil"
)

var (
	testKey = testutil.PGPKeys["key1"]
)

type slicerTest struct {
	summary       string
	arch          string
	release       map[string]string
<<<<<<< HEAD
	pkgs          []*testutil.TestPackage
=======
	pkgs          map[string]testutil.TestPackage
>>>>>>> 33bed220
	slices        []setup.SliceKey
	hackopt       func(c *C, opts *slicer.RunOptions)
	filesystem    map[string]string
	manifestPaths map[string]string
	manifestPkgs  map[string]string
	error         string
}

var packageEntries = map[string][]testutil.TarEntry{
	"copyright-symlink-libssl3": {
		{Header: tar.Header{Name: "./"}},
		{Header: tar.Header{Name: "./usr/"}},
		{Header: tar.Header{Name: "./usr/lib/"}},
		{Header: tar.Header{Name: "./usr/lib/x86_64-linux-gnu/"}},
		{Header: tar.Header{Name: "./usr/lib/x86_64-linux-gnu/libssl.so.3", Mode: 00755}},
		{Header: tar.Header{Name: "./usr/share/"}},
		{Header: tar.Header{Name: "./usr/share/doc/"}},
		{Header: tar.Header{Name: "./usr/share/doc/copyright-symlink-libssl3/"}},
		{Header: tar.Header{Name: "./usr/share/doc/copyright-symlink-libssl3/copyright"}},
	},
	"copyright-symlink-openssl": {
		{Header: tar.Header{Name: "./"}},
		{Header: tar.Header{Name: "./etc/"}},
		{Header: tar.Header{Name: "./etc/ssl/"}},
		{Header: tar.Header{Name: "./etc/ssl/openssl.cnf"}},
		{Header: tar.Header{Name: "./usr/"}},
		{Header: tar.Header{Name: "./usr/bin/"}},
		{Header: tar.Header{Name: "./usr/bin/openssl", Mode: 00755}},
		{Header: tar.Header{Name: "./usr/share/"}},
		{Header: tar.Header{Name: "./usr/share/doc/"}},
		{Header: tar.Header{Name: "./usr/share/doc/copyright-symlink-openssl/"}},
		{Header: tar.Header{Name: "./usr/share/doc/copyright-symlink-openssl/copyright", Linkname: "../libssl3/copyright"}},
	},
}

var testPackageCopyrightEntries = []testutil.TarEntry{
	// Hardcoded copyright paths.
	testutil.Dir(0755, "./usr/"),
	testutil.Dir(0755, "./usr/share/"),
	testutil.Dir(0755, "./usr/share/doc/"),
	testutil.Dir(0755, "./usr/share/doc/test-package/"),
	testutil.Reg(0644, "./usr/share/doc/test-package/copyright", "copyright"),
}

var slicerTests = []slicerTest{{
	summary: "Basic slicing",
	slices:  []setup.SliceKey{{"test-package", "myslice"}},
	release: map[string]string{
		"slices/mydir/test-package.yaml": `
			package: test-package
			slices:
				myslice:
					contents:
						/dir/file:
						/dir/file-copy:  {copy: /dir/file}
						/other-dir/file: {symlink: ../dir/file}
						/dir/text-file:  {text: data1}
						/dir/foo/bar/:   {make: true, mode: 01777}
		`,
	},
	filesystem: map[string]string{
		"/dir/":           "dir 0755",
		"/dir/file":       "file 0644 cc55e2ec",
		"/dir/file-copy":  "file 0644 cc55e2ec",
		"/dir/foo/":       "dir 0755",
		"/dir/foo/bar/":   "dir 01777",
		"/dir/text-file":  "file 0644 5b41362b",
		"/other-dir/":     "dir 0755",
		"/other-dir/file": "symlink ../dir/file",
	},
	manifestPaths: map[string]string{
		"/dir/file":       "file 0644 cc55e2ec {test-package_myslice}",
		"/dir/file-copy":  "file 0644 cc55e2ec {test-package_myslice}",
		"/dir/foo/bar/":   "dir 01777 {test-package_myslice}",
		"/dir/text-file":  "file 0644 5b41362b {test-package_myslice}",
		"/other-dir/file": "symlink ../dir/file {test-package_myslice}",
	},
}, {
	summary: "Glob extraction",
	slices:  []setup.SliceKey{{"test-package", "myslice"}},
	release: map[string]string{
		"slices/mydir/test-package.yaml": `
			package: test-package
			slices:
				myslice:
					contents:
						/**/other-f*e:
		`,
	},
	filesystem: map[string]string{
		"/dir/":                  "dir 0755",
		"/dir/nested/":           "dir 0755",
		"/dir/nested/other-file": "file 0644 6b86b273",
		"/dir/other-file":        "file 0644 63d5dd49",
	},
	manifestPaths: map[string]string{
		"/dir/nested/other-file": "file 0644 6b86b273 {test-package_myslice}",
		"/dir/other-file":        "file 0644 63d5dd49 {test-package_myslice}",
	},
}, {
	summary: "Create new file under extracted directory and preserve parent directory permissions",
	slices:  []setup.SliceKey{{"test-package", "myslice"}},
	release: map[string]string{
		"slices/mydir/test-package.yaml": `
			package: test-package
			slices:
				myslice:
					contents:
						# Note the missing /parent/ here.
						/parent/new: {text: data1}
		`,
	},
	filesystem: map[string]string{
		"/parent/":    "dir 01777", // This is the magic.
		"/parent/new": "file 0644 5b41362b",
	},
	manifestPaths: map[string]string{
		"/parent/new": "file 0644 5b41362b {test-package_myslice}",
	},
}, {
	summary: "Create new nested file under extracted directory and preserve parent directory permissions",
	slices:  []setup.SliceKey{{"test-package", "myslice"}},
	release: map[string]string{
		"slices/mydir/test-package.yaml": `
			package: test-package
			slices:
				myslice:
					contents:
						# Note the missing /parent/ and /parent/permissions/ here.
						/parent/permissions/new: {text: data1}
		`,
	},
	filesystem: map[string]string{
		"/parent/":                "dir 01777", // This is the magic.
		"/parent/permissions/":    "dir 0764",  // This is the magic.
		"/parent/permissions/new": "file 0644 5b41362b",
	},
	manifestPaths: map[string]string{
		"/parent/permissions/new": "file 0644 5b41362b {test-package_myslice}",
	},
}, {
	summary: "Create new directory under extracted directory and preserve parent directory permissions",
	slices:  []setup.SliceKey{{"test-package", "myslice"}},
	release: map[string]string{
		"slices/mydir/test-package.yaml": `
			package: test-package
			slices:
				myslice:
					contents:
						# Note the missing /parent/ here.
						/parent/new/: {make: true}
		`,
	},
	filesystem: map[string]string{
		"/parent/":     "dir 01777", // This is the magic.
		"/parent/new/": "dir 0755",
	},
	manifestPaths: map[string]string{
		"/parent/new/": "dir 0755 {test-package_myslice}",
	},
}, {
	summary: "Create new file using glob and preserve parent directory permissions",
	slices:  []setup.SliceKey{{"test-package", "myslice"}},
	release: map[string]string{
		"slices/mydir/test-package.yaml": `
			package: test-package
			slices:
				myslice:
					contents:
						# Note the missing /parent/ and /parent/permissions/ here.
						/parent/**:
		`,
	},
	filesystem: map[string]string{
		"/parent/":                 "dir 01777", // This is the magic.
		"/parent/permissions/":     "dir 0764",  // This is the magic.
		"/parent/permissions/file": "file 0755 722c14b3",
	},
	manifestPaths: map[string]string{
		"/parent/":                 "dir 01777 {test-package_myslice}",
		"/parent/permissions/":     "dir 0764 {test-package_myslice}",
		"/parent/permissions/file": "file 0755 722c14b3 {test-package_myslice}",
	},
}, {
	summary: "Conditional architecture",
	arch:    "amd64",
	slices:  []setup.SliceKey{{"test-package", "myslice"}},
	release: map[string]string{
		"slices/mydir/test-package.yaml": `
			package: test-package
			slices:
				myslice:
					contents:
						/dir/text-file-1: {text: data1, arch: amd64}
						/dir/text-file-2: {text: data1, arch: i386}
						/dir/text-file-3: {text: data1, arch: [i386, amd64]}
						/dir/nested/copy-1: {copy: /dir/nested/file, arch: amd64}
						/dir/nested/copy-2: {copy: /dir/nested/file, arch: i386}
						/dir/nested/copy-3: {copy: /dir/nested/file, arch: [i386, amd64]}
		`,
	},
	filesystem: map[string]string{
		"/dir/":              "dir 0755",
		"/dir/text-file-1":   "file 0644 5b41362b",
		"/dir/text-file-3":   "file 0644 5b41362b",
		"/dir/nested/":       "dir 0755",
		"/dir/nested/copy-1": "file 0644 84237a05",
		"/dir/nested/copy-3": "file 0644 84237a05",
	},
	manifestPaths: map[string]string{
		"/dir/nested/copy-1": "file 0644 84237a05 {test-package_myslice}",
		"/dir/nested/copy-3": "file 0644 84237a05 {test-package_myslice}",
		"/dir/text-file-1":   "file 0644 5b41362b {test-package_myslice}",
		"/dir/text-file-3":   "file 0644 5b41362b {test-package_myslice}",
	},
}, {
	summary: "Copyright is installed",
	slices:  []setup.SliceKey{{"test-package", "myslice"}},
<<<<<<< HEAD
	pkgs: []*testutil.TestPackage{{
		Name: "test-package",
		// Add the copyright entries to the package.
		Data: testutil.MustMakeDeb(append(testutil.TestPackageEntries, testPackageCopyrightEntries...)),
	}},
=======
	pkgs: map[string]testutil.TestPackage{
		"test-package": {
			// Add the copyright entries to the package.
			Data: testutil.MustMakeDeb(append(testutil.TestPackageEntries, testPackageCopyrightEntries...)),
		},
	},
>>>>>>> 33bed220
	release: map[string]string{
		"slices/mydir/test-package.yaml": `
			package: test-package
			slices:
				myslice:
					contents:
						/dir/file:
		`,
	},
	filesystem: map[string]string{
		"/dir/":     "dir 0755",
		"/dir/file": "file 0644 cc55e2ec",
		// Hardcoded copyright entries.
		"/usr/":                                 "dir 0755",
		"/usr/share/":                           "dir 0755",
		"/usr/share/doc/":                       "dir 0755",
		"/usr/share/doc/test-package/":          "dir 0755",
		"/usr/share/doc/test-package/copyright": "file 0644 c2fca2aa",
	},
	manifestPaths: map[string]string{
		"/dir/file": "file 0644 cc55e2ec {test-package_myslice}",
	},
}, {
	summary: "Install two packages",
	slices: []setup.SliceKey{
		{"test-package", "myslice"},
		{"other-package", "myslice"}},
<<<<<<< HEAD
	pkgs: []*testutil.TestPackage{{
		Name: "test-package",
		Data: testutil.PackageData["test-package"],
	}, {
		Name: "other-package",
		Data: testutil.PackageData["other-package"],
	}},
=======
	pkgs: map[string]testutil.TestPackage{
		"test-package": {
			Data: testutil.PackageData["test-package"],
		},
		"other-package": {
			Data: testutil.PackageData["other-package"],
		},
	},
>>>>>>> 33bed220
	release: map[string]string{
		"slices/mydir/test-package.yaml": `
			package: test-package
			slices:
				myslice:
					contents:
						/dir/file:
						/foo/: {make: true}
		`,
		"slices/mydir/other-package.yaml": `
			package: other-package
			slices:
				myslice:
					contents:
						/file:
						/bar/: {make: true}
		`,
	},
	filesystem: map[string]string{
		"/bar/":     "dir 0755",
		"/dir/":     "dir 0755",
		"/dir/file": "file 0644 cc55e2ec",
		"/file":     "file 0644 fc02ca0e",
		"/foo/":     "dir 0755",
	},
	manifestPaths: map[string]string{
		"/foo/":     "dir 0755 {test-package_myslice}",
		"/dir/file": "file 0644 cc55e2ec {test-package_myslice}",
		"/bar/":     "dir 0755 {other-package_myslice}",
		"/file":     "file 0644 fc02ca0e {other-package_myslice}",
	},
}, {
	summary: "Install two packages, explicit path has preference over implicit parent",
	slices: []setup.SliceKey{
		{"implicit-parent", "myslice"},
		{"explicit-dir", "myslice"}},
<<<<<<< HEAD
	pkgs: []*testutil.TestPackage{{
		Name: "implicit-parent",
		Data: testutil.MustMakeDeb([]testutil.TarEntry{
			testutil.Dir(0755, "./dir/"),
			testutil.Reg(0644, "./dir/file", "random"),
		}),
	}, {
		Name: "explicit-dir",
		Data: testutil.MustMakeDeb([]testutil.TarEntry{
			testutil.Dir(01777, "./dir/"),
		}),
	}},
=======
	pkgs: map[string]testutil.TestPackage{
		"implicit-parent": {
			Data: testutil.MustMakeDeb([]testutil.TarEntry{
				testutil.Dir(0755, "./dir/"),
				testutil.Reg(0644, "./dir/file", "random"),
			}),
		},
		"explicit-dir": {
			Data: testutil.MustMakeDeb([]testutil.TarEntry{
				testutil.Dir(01777, "./dir/"),
			}),
		},
	},
>>>>>>> 33bed220
	release: map[string]string{
		"slices/mydir/implicit-parent.yaml": `
			package: implicit-parent
			slices:
				myslice:
					contents:
						/dir/file:
		`,
		"slices/mydir/explicit-dir.yaml": `
			package: explicit-dir
			slices:
				myslice:
					contents:
						/dir/:
		`,
	},
	filesystem: map[string]string{
		"/dir/":     "dir 01777",
		"/dir/file": "file 0644 a441b15f",
	},
	manifestPaths: map[string]string{
		"/dir/":     "dir 01777 {explicit-dir_myslice}",
		"/dir/file": "file 0644 a441b15f {implicit-parent_myslice}",
	},
}, {
	summary: "Valid same file in two slices in different packages",
	slices: []setup.SliceKey{
		{"test-package", "myslice"},
		{"other-package", "myslice"}},
<<<<<<< HEAD
	pkgs: []*testutil.TestPackage{{
		Name: "test-package",
		Data: testutil.PackageData["test-package"],
	}, {
		Name: "other-package",
		Data: testutil.PackageData["other-package"],
	}},
=======
	pkgs: map[string]testutil.TestPackage{
		"test-package": {
			Data: testutil.PackageData["test-package"],
		},
		"other-package": {
			Data: testutil.PackageData["other-package"],
		},
	},
>>>>>>> 33bed220
	release: map[string]string{
		"slices/mydir/test-package.yaml": `
			package: test-package
			slices:
				myslice:
					contents:
						/textFile: {text: SAME_TEXT}
		`,
		"slices/mydir/other-package.yaml": `
			package: other-package
			slices:
				myslice:
					contents:
						/textFile: {text: SAME_TEXT}
		`,
	},
	filesystem: map[string]string{
		"/textFile": "file 0644 c6c83d10",
	},
	manifestPaths: map[string]string{
		"/textFile": "file 0644 c6c83d10 {other-package_myslice,test-package_myslice}",
	},
}, {
	summary: "Script: write a file",
	slices:  []setup.SliceKey{{"test-package", "myslice"}},
	release: map[string]string{
		"slices/mydir/test-package.yaml": `
			package: test-package
			slices:
				myslice:
					contents:
						/dir/text-file: {text: data1, mutable: true}
					mutate: |
						content.write("/dir/text-file", "data2")
		`,
	},
	filesystem: map[string]string{
		"/dir/":          "dir 0755",
		"/dir/text-file": "file 0644 d98cf53e",
	},
	manifestPaths: map[string]string{
		"/dir/text-file": "file 0644 5b41362b d98cf53e {test-package_myslice}",
	},
}, {
	summary: "Script: read a file",
	slices:  []setup.SliceKey{{"test-package", "myslice"}},
	release: map[string]string{
		"slices/mydir/test-package.yaml": `
			package: test-package
			slices:
				myslice:
					contents:
						/dir/text-file-1: {text: data1}
						/foo/text-file-2: {text: data2, mutable: true}
					mutate: |
						data = content.read("/dir/text-file-1")
						content.write("/foo/text-file-2", data)
		`,
	},
	filesystem: map[string]string{
		"/dir/":            "dir 0755",
		"/dir/text-file-1": "file 0644 5b41362b",
		"/foo/":            "dir 0755",
		"/foo/text-file-2": "file 0644 5b41362b",
	},
	manifestPaths: map[string]string{
		"/dir/text-file-1": "file 0644 5b41362b {test-package_myslice}",
		"/foo/text-file-2": "file 0644 d98cf53e 5b41362b {test-package_myslice}",
	},
}, {
	summary: "Script: use 'until' to remove file after mutate",
	slices:  []setup.SliceKey{{"test-package", "myslice"}},
	release: map[string]string{
		"slices/mydir/test-package.yaml": `
			package: test-package
			slices:
				myslice:
					contents:
						/dir/text-file-1: {text: data1, until: mutate}
						/foo/text-file-2: {text: data2, mutable: true}
					mutate: |
						data = content.read("/dir/text-file-1")
						content.write("/foo/text-file-2", data)
		`,
	},
	filesystem: map[string]string{
		"/dir/":            "dir 0755",
		"/foo/":            "dir 0755",
		"/foo/text-file-2": "file 0644 5b41362b",
	},
	manifestPaths: map[string]string{
		"/foo/text-file-2": "file 0644 d98cf53e 5b41362b {test-package_myslice}",
	},
}, {
	summary: "Script: use 'until' to remove wildcard after mutate",
	slices:  []setup.SliceKey{{"test-package", "myslice"}},
	release: map[string]string{
		"slices/mydir/test-package.yaml": `
			package: test-package
			slices:
				myslice:
					contents:
						/dir/nested**:  {until: mutate}
						/other-dir/text-file: {until: mutate, text: data1}
		`,
	},
	filesystem: map[string]string{
		"/dir/":       "dir 0755",
		"/other-dir/": "dir 0755",
	},
	manifestPaths: map[string]string{},
}, {
	summary: "Script: 'until' does not remove non-empty directories",
	slices:  []setup.SliceKey{{"test-package", "myslice"}},
	release: map[string]string{
		"slices/mydir/test-package.yaml": `
			package: test-package
			slices:
				myslice:
					contents:
						/dir/nested/: {until: mutate}
						/dir/nested/file-copy: {copy: /dir/file}
		`,
	},
	filesystem: map[string]string{
		"/dir/":                 "dir 0755",
		"/dir/nested/":          "dir 0755",
		"/dir/nested/file-copy": "file 0644 cc55e2ec",
	},
	manifestPaths: map[string]string{
		"/dir/nested/file-copy": "file 0644 cc55e2ec {test-package_myslice}",
	},
}, {
	summary: "Script: writing same contents to existing file does not set the final hash in report",
	slices:  []setup.SliceKey{{"test-package", "myslice"}},
	release: map[string]string{
		"slices/mydir/test-package.yaml": `
			package: test-package
			slices:
				myslice:
					contents:
						/dir/text-file: {text: data1, mutable: true}
					mutate: |
						content.write("/dir/text-file", "data1")
		`,
	},
	filesystem: map[string]string{
		"/dir/":          "dir 0755",
		"/dir/text-file": "file 0644 5b41362b",
	},
	manifestPaths: map[string]string{
		"/dir/text-file": "file 0644 5b41362b {test-package_myslice}",
	},
}, {
	summary: "Script: cannot write non-mutable files",
	slices:  []setup.SliceKey{{"test-package", "myslice"}},
	release: map[string]string{
		"slices/mydir/test-package.yaml": `
			package: test-package
			slices:
				myslice:
					contents:
						/dir/text-file: {text: data1}
					mutate: |
						content.write("/dir/text-file", "data2")
		`,
	},
	error: `slice test-package_myslice: cannot write file which is not mutable: /dir/text-file`,
}, {
	summary: "Script: cannot write to unlisted file",
	slices:  []setup.SliceKey{{"test-package", "myslice"}},
	release: map[string]string{
		"slices/mydir/test-package.yaml": `
			package: test-package
			slices:
				myslice:
					contents:
					mutate: |
						content.write("/dir/text-file", "data")
		`,
	},
	error: `slice test-package_myslice: cannot write file which is not mutable: /dir/text-file`,
}, {
	summary: "Script: cannot write to directory",
	slices:  []setup.SliceKey{{"test-package", "myslice"}},
	release: map[string]string{
		"slices/mydir/test-package.yaml": `
			package: test-package
			slices:
				myslice:
					contents:
						/dir/: {make: true}
					mutate: |
						content.write("/dir/", "data")
		`,
	},
	error: `slice test-package_myslice: cannot write file which is not mutable: /dir/`,
}, {
	summary: "Script: cannot read unlisted content",
	slices:  []setup.SliceKey{{"test-package", "myslice2"}},
	release: map[string]string{
		"slices/mydir/test-package.yaml": `
			package: test-package
			slices:
				myslice1:
					contents:
						/dir/text-file: {text: data1}
				myslice2:
					mutate: |
						content.read("/dir/text-file")
		`,
	},
	error: `slice test-package_myslice2: cannot read file which is not selected: /dir/text-file`,
}, {
	summary: "Script: can read globbed content",
	slices:  []setup.SliceKey{{"test-package", "myslice1"}, {"test-package", "myslice2"}},
	release: map[string]string{
		"slices/mydir/test-package.yaml": `
			package: test-package
			slices:
				myslice1:
					contents:
						/dir/nested/fil*:
				myslice2:
					mutate: |
						content.read("/dir/nested/file")
		`,
	},
}, {
	summary: "Relative content root directory must not error",
	slices:  []setup.SliceKey{{"test-package", "myslice"}},
	release: map[string]string{
		"slices/mydir/test-package.yaml": `
			package: test-package
			slices:
				myslice:
					contents:
						/dir/text-file: {text: data1, mutable: true}
					mutate: |
						content.read("/dir/text-file")
						content.write("/dir/text-file", "data2")
		`,
	},
	hackopt: func(c *C, opts *slicer.RunOptions) {
		dir, err := os.Getwd()
		c.Assert(err, IsNil)
		opts.TargetDir, err = filepath.Rel(dir, opts.TargetDir)
		c.Assert(err, IsNil)
	},
}, {
	summary: "Can list parent directories of normal paths",
	slices:  []setup.SliceKey{{"test-package", "myslice"}},
	release: map[string]string{
		"slices/mydir/test-package.yaml": `
			package: test-package
			slices:
				myslice:
					contents:
						/a/b/c: {text: foo}
						/x/y/: {make: true}
					mutate: |
						content.list("/")
						content.list("/a")
						content.list("/a/b")
						content.list("/x")
						content.list("/x/y")
		`,
	},
}, {
	summary: "Cannot list unselected directory",
	slices:  []setup.SliceKey{{"test-package", "myslice"}},
	release: map[string]string{
		"slices/mydir/test-package.yaml": `
			package: test-package
			slices:
				myslice:
					contents:
						/a/b/c: {text: foo}
					mutate: |
						content.list("/a/d")
		`,
	},
	error: `slice test-package_myslice: cannot list directory which is not selected: /a/d/`,
}, {
	summary: "Cannot list file path as a directory",
	slices:  []setup.SliceKey{{"test-package", "myslice"}},
	release: map[string]string{
		"slices/mydir/test-package.yaml": `
			package: test-package
			slices:
				myslice:
					contents:
						/a/b/c: {text: foo}
					mutate: |
						content.list("/a/b/c")
		`,
	},
	error: `slice test-package_myslice: content is not a directory: /a/b/c`,
}, {
	summary: "Can list parent directories of globs",
	slices:  []setup.SliceKey{{"test-package", "myslice"}},
	release: map[string]string{
		"slices/mydir/test-package.yaml": `
			package: test-package
			slices:
				myslice:
					contents:
						/**/nested/f?le:
					mutate: |
						content.list("/dir/nested")
		`,
	},
}, {
	summary: "Cannot list directories not matched by glob",
	slices:  []setup.SliceKey{{"test-package", "myslice"}},
	release: map[string]string{
		"slices/mydir/test-package.yaml": `
			package: test-package
			slices:
				myslice:
					contents:
						/**/nested/f?le:
					mutate: |
						content.list("/other-dir")
		`,
	},
	error: `slice test-package_myslice: cannot list directory which is not selected: /other-dir/`,
}, {
	summary: "Duplicate copyright symlink is ignored",
	slices:  []setup.SliceKey{{"copyright-symlink-openssl", "bins"}},
<<<<<<< HEAD
	pkgs: []*testutil.TestPackage{{
		Name: "copyright-symlink-openssl",
		Data: testutil.MustMakeDeb(packageEntries["copyright-symlink-openssl"]),
	}, {
		Name: "copyright-symlink-libssl3",
		Data: testutil.MustMakeDeb(packageEntries["copyright-symlink-libssl3"]),
	}},
=======
	pkgs: map[string]testutil.TestPackage{
		"copyright-symlink-openssl": {
			Data: testutil.MustMakeDeb(packageEntries["copyright-symlink-openssl"]),
		},
		"copyright-symlink-libssl3": {
			Data: testutil.MustMakeDeb(packageEntries["copyright-symlink-libssl3"]),
		},
	},
>>>>>>> 33bed220
	release: map[string]string{
		"slices/mydir/copyright-symlink-libssl3.yaml": `
			package: copyright-symlink-libssl3
			slices:
				libs:
					contents:
						/usr/lib/x86_64-linux-gnu/libssl.so.3:
		`,
		"slices/mydir/copyright-symlink-openssl.yaml": `
			package: copyright-symlink-openssl
			slices:
				bins:
					essential:
						- copyright-symlink-libssl3_libs
						- copyright-symlink-openssl_config
					contents:
						/usr/bin/openssl:
				config:
					contents:
						/etc/ssl/openssl.cnf:
		`,
	},
}, {
	summary: "Can list unclean directory paths",
	slices:  []setup.SliceKey{{"test-package", "myslice"}},
	release: map[string]string{
		"slices/mydir/test-package.yaml": `
			package: test-package
			slices:
				myslice:
					contents:
						/a/b/c: {text: foo}
						/x/y/: {make: true}
					mutate: |
						content.list("/////")
						content.list("/a/")
						content.list("/a/b/../b/")
						content.list("/x///")
						content.list("/x/./././y")
		`,
	},
}, {
	summary: "Cannot read directories",
	slices:  []setup.SliceKey{{"test-package", "myslice"}},
	release: map[string]string{
		"slices/mydir/test-package.yaml": `
			package: test-package
			slices:
				myslice:
					contents:
						/x/y/: {make: true}
					mutate: |
						content.read("/x/y")
		`,
	},
	error: `slice test-package_myslice: content is not a file: /x/y`,
}, {
	summary: "Multiple archives with priority",
	slices:  []setup.SliceKey{{"test-package", "myslice"}, {"other-package", "myslice"}},
	pkgs: []*testutil.TestPackage{{
		Name:    "test-package",
		Hash:    "h1",
		Version: "v1",
		Arch:    "a1",
		Data: testutil.MustMakeDeb([]testutil.TarEntry{
			testutil.Reg(0644, "./file", "from foo"),
		}),
		Archives: []string{"foo"},
	}, {
		Name:    "test-package",
		Hash:    "h2",
		Version: "v2",
		Arch:    "a2",
		Data: testutil.MustMakeDeb([]testutil.TarEntry{
			testutil.Reg(0644, "./file", "from bar"),
		}),
		Archives: []string{"bar"},
	}, {
		Name:    "other-package",
		Hash:    "h3",
		Version: "v3",
		Arch:    "a3",
		Data: testutil.MustMakeDeb([]testutil.TarEntry{
			testutil.Reg(0644, "./other-file", "from bar"),
		}),
		Archives: []string{"bar"},
	}},
	release: map[string]string{
		"chisel.yaml": `
			format: chisel-v1
			archives:
				foo:
					version: 22.04
					components: [main, universe]
					priority: 20
					v1-public-keys: [test-key]
				bar:
					version: 22.04
					components: [main]
					default: true
					priority: 10
					v1-public-keys: [test-key]
			v1-public-keys:
				test-key:
					id: ` + testKey.ID + `
					armor: |` + "\n" + testutil.PrefixEachLine(testKey.PubKeyArmor, "\t\t\t\t\t\t") + `
		`,
		"slices/mydir/test-package.yaml": `
			package: test-package
			slices:
				myslice:
					contents:
						/file:
		`,
		"slices/mydir/other-package.yaml": `
			package: other-package
			slices:
				myslice:
					contents:
						/other-file:
		`,
	},
	filesystem: map[string]string{
		// The notion of "default" is obsolete and highest priority is selected.
		"/file": "file 0644 7a3e00f5",
		// Fetched from archive "bar" as no other archive has the package.
		"/other-file": "file 0644 fa0c9cdb",
	},
	manifestPaths: map[string]string{
		"/file":       "file 0644 7a3e00f5 {test-package_myslice}",
		"/other-file": "file 0644 fa0c9cdb {other-package_myslice}",
	},
	manifestPkgs: map[string]string{
		"test-package":  "test-package v1 a1 h1",
		"other-package": "other-package v3 a3 h3",
	},
}, {
	summary: "Pinned non-default archive",
	slices:  []setup.SliceKey{{"test-package", "myslice"}},
	pkgs: []*testutil.TestPackage{{
		Name:    "test-package",
		Hash:    "h1",
		Version: "v1",
		Arch:    "a1",
		Data: testutil.MustMakeDeb([]testutil.TarEntry{
			testutil.Reg(0644, "./file", "from foo"),
		}),
		Archives: []string{"foo"},
	}, {
		Name:    "test-package",
		Hash:    "h2",
		Version: "v2",
		Arch:    "a2",
		Data: testutil.MustMakeDeb([]testutil.TarEntry{
			testutil.Reg(0644, "./file", "from bar"),
		}),
		Archives: []string{"bar"},
	}},
	release: map[string]string{
		"chisel.yaml": `
			format: chisel-v1
			archives:
				foo:
					version: 22.04
					components: [main, universe]
					default: true
					priority: 20
					v1-public-keys: [test-key]
				bar:
					version: 22.04
					components: [main]
					priority: 10
					v1-public-keys: [test-key]
			v1-public-keys:
				test-key:
					id: ` + testKey.ID + `
					armor: |` + "\n" + testutil.PrefixEachLine(testKey.PubKeyArmor, "\t\t\t\t\t\t") + `
		`,
		"slices/mydir/test-package.yaml": `
			package: test-package
			archive: bar
			slices:
				myslice:
					contents:
						/file:
		`,
	},
	hackopt: func(c *C, opts *slicer.RunOptions) {
		delete(opts.Archives, "foo")
	},
	filesystem: map[string]string{
		// test-package fetched from pinned archive "bar".
		"/file": "file 0644 fa0c9cdb",
	},
	manifestPaths: map[string]string{
		"/file": "file 0644 fa0c9cdb {test-package_myslice}",
	},
	manifestPkgs: map[string]string{
		"test-package": "test-package v2 a2 h2",
	},
}, {
	summary: "Pinned archive does not have the package",
	slices:  []setup.SliceKey{{"test-package", "myslice"}},
	pkgs: []*testutil.TestPackage{{
		Name: "test-package",
		Data: testutil.MustMakeDeb([]testutil.TarEntry{
			testutil.Reg(0644, "./file", "from foo"),
		}),
		Archives: []string{"foo"},
	}},
	release: map[string]string{
		"chisel.yaml": `
			format: chisel-v1
			archives:
				foo:
					version: 22.04
					components: [main, universe]
					default: true
					priority: 20
					v1-public-keys: [test-key]
				bar:
					version: 22.04
					components: [main]
					priority: 10
					v1-public-keys: [test-key]
			v1-public-keys:
				test-key:
					id: ` + testKey.ID + `
					armor: |` + "\n" + testutil.PrefixEachLine(testKey.PubKeyArmor, "\t\t\t\t\t\t") + `
		`,
		"slices/mydir/test-package.yaml": `
			package: test-package
			archive: bar
			slices:
				myslice:
					contents:
						/file:
		`,
	},
<<<<<<< HEAD
	// Although archive "foo" does have the package, since archive "bar" has
	// been pinned in the slice definition, no other archives will be checked.
	error: `cannot find package "test-package" in archive\(s\)`,
}, {
	summary: "No archives have the package",
	slices:  []setup.SliceKey{{"test-package", "myslice"}},
	pkgs:    []*testutil.TestPackage{},
	release: map[string]string{
		"chisel.yaml": `
			format: chisel-v1
			archives:
				foo:
					version: 22.04
					components: [main, universe]
					default: true
					priority: 20
					v1-public-keys: [test-key]
				bar:
					version: 22.04
					components: [main]
					priority: 10
					v1-public-keys: [test-key]
			v1-public-keys:
				test-key:
					id: ` + testKey.ID + `
					armor: |` + "\n" + testutil.PrefixEachLine(testKey.PubKeyArmor, "\t\t\t\t\t\t") + `
		`,
		"slices/mydir/test-package.yaml": `
			package: test-package
			slices:
				myslice:
					contents:
						/file:
		`,
	},
	error: `cannot find package "test-package" in archive\(s\)`,
}, {
	summary: "Negative priority archives are ignored when not explicitly pinned in package",
	slices:  []setup.SliceKey{{"test-package", "myslice"}},
	pkgs: []*testutil.TestPackage{{
		Name: "test-package",
		Data: testutil.MustMakeDeb([]testutil.TarEntry{
			testutil.Reg(0644, "./file", "from foo"),
		}),
		Archives: []string{"foo"},
	}},
	release: map[string]string{
		"chisel.yaml": `
			format: chisel-v1
			archives:
				foo:
					version: 22.04
					components: [main, universe]
					default: true
					priority: -20
					v1-public-keys: [test-key]
			v1-public-keys:
				test-key:
					id: ` + testKey.ID + `
					armor: |` + "\n" + testutil.PrefixEachLine(testKey.PubKeyArmor, "\t\t\t\t\t\t") + `
		`,
		"slices/mydir/test-package.yaml": `
			package: test-package
			slices:
				myslice:
					contents:
						/file:
		`,
	},
	// Although test-package exists in archive "foo", the archive was ignored
	// due to having a negative priority.
	error: `cannot find package "test-package" in archive\(s\)`,
}, {
	summary: "Negative priority archive explicitly pinned in package",
	slices:  []setup.SliceKey{{"test-package", "myslice"}},
	pkgs: []*testutil.TestPackage{{
		Name:    "test-package",
		Hash:    "h1",
		Version: "v1",
		Arch:    "a1",
		Data: testutil.MustMakeDeb([]testutil.TarEntry{
			testutil.Reg(0644, "./file", "from foo"),
		}),
		Archives: []string{"foo"},
	}},
	release: map[string]string{
		"chisel.yaml": `
			format: chisel-v1
			archives:
				foo:
					version: 22.04
					components: [main, universe]
					default: true
					priority: -20
					v1-public-keys: [test-key]
			v1-public-keys:
				test-key:
					id: ` + testKey.ID + `
					armor: |` + "\n" + testutil.PrefixEachLine(testKey.PubKeyArmor, "\t\t\t\t\t\t") + `
		`,
		"slices/mydir/test-package.yaml": `
			package: test-package
			archive: foo
			slices:
				myslice:
					contents:
						/file:
		`,
	},
	filesystem: map[string]string{
		"/file": "file 0644 7a3e00f5",
	},
	manifestPaths: map[string]string{
		"/file": "file 0644 7a3e00f5 {test-package_myslice}",
	},
	manifestPkgs: map[string]string{
		"test-package": "test-package v1 a1 h1",
=======
	manifestPaths: map[string]string{
		"/dir/nested/file": "file 0644 84237a05 {test-package_myslice}",
>>>>>>> 33bed220
	},
}, {
	summary: "Multiple slices of same package",
	slices: []setup.SliceKey{
		{"test-package", "myslice1"},
		{"test-package", "myslice2"},
	},
	release: map[string]string{
		"slices/mydir/test-package.yaml": `
			package: test-package
			slices:
				myslice1:
					contents:
						/dir/file:
						/dir/file-copy:  {copy: /dir/file}
						/other-dir/file: {symlink: ../dir/file}
						/dir/foo/bar/:   {make: true, mode: 01777}
				myslice2:
					contents:
						/dir/other-file:
		`,
	},
	filesystem: map[string]string{
		"/dir/":           "dir 0755",
		"/dir/file":       "file 0644 cc55e2ec",
		"/dir/file-copy":  "file 0644 cc55e2ec",
		"/dir/foo/":       "dir 0755",
		"/dir/foo/bar/":   "dir 01777",
		"/dir/other-file": "file 0644 63d5dd49",
		"/other-dir/":     "dir 0755",
		"/other-dir/file": "symlink ../dir/file",
	},
	manifestPaths: map[string]string{
		"/dir/file":       "file 0644 cc55e2ec {test-package_myslice1}",
		"/dir/file-copy":  "file 0644 cc55e2ec {test-package_myslice1}",
		"/dir/foo/bar/":   "dir 01777 {test-package_myslice1}",
		"/dir/other-file": "file 0644 63d5dd49 {test-package_myslice2}",
		"/other-dir/file": "symlink ../dir/file {test-package_myslice1}",
	},
}, {
	summary: "Same glob in several entries with until:mutate and reading from script",
	slices: []setup.SliceKey{
		{"test-package", "myslice1"},
		{"test-package", "myslice2"},
	},
	release: map[string]string{
		"slices/mydir/test-package.yaml": `
			package: test-package
			slices:
				myslice1:
					contents:
						/dir/**: {until: mutate}
					mutate: |
						content.read("/dir/file")
				myslice2:
					contents:
						/dir/**:
					mutate: |
						content.read("/dir/file")
		`,
	},
	filesystem: map[string]string{
		"/dir/nested/other-file":        "file 0644 6b86b273",
		"/dir/several/":                 "dir 0755",
		"/dir/several/levels/":          "dir 0755",
		"/dir/several/levels/deep/file": "file 0644 6bc26dff",
		"/dir/":                         "dir 0755",
		"/dir/file":                     "file 0644 cc55e2ec",
		"/dir/nested/":                  "dir 0755",
		"/dir/nested/file":              "file 0644 84237a05",
		"/dir/other-file":               "file 0644 63d5dd49",
		"/dir/several/levels/deep/":     "dir 0755",
	},
	manifestPaths: map[string]string{
		"/dir/":                         "dir 0755 {test-package_myslice2}",
		"/dir/file":                     "file 0644 cc55e2ec {test-package_myslice2}",
		"/dir/nested/":                  "dir 0755 {test-package_myslice2}",
		"/dir/nested/file":              "file 0644 84237a05 {test-package_myslice2}",
		"/dir/nested/other-file":        "file 0644 6b86b273 {test-package_myslice2}",
		"/dir/other-file":               "file 0644 63d5dd49 {test-package_myslice2}",
		"/dir/several/":                 "dir 0755 {test-package_myslice2}",
		"/dir/several/levels/":          "dir 0755 {test-package_myslice2}",
		"/dir/several/levels/deep/":     "dir 0755 {test-package_myslice2}",
		"/dir/several/levels/deep/file": "file 0644 6bc26dff {test-package_myslice2}",
	},
}, {
	summary: "Overlapping globs, until:mutate and reading from script",
	slices: []setup.SliceKey{
		{"test-package", "myslice2"},
		{"test-package", "myslice1"},
	},
	release: map[string]string{
		"slices/mydir/test-package.yaml": `
			package: test-package
			slices:
				myslice1:
					contents:
						/dir/**:
					mutate: |
						content.read("/dir/file")
				myslice2:
					contents:
						/dir/nested/**: {until: mutate}
					mutate: |
						content.read("/dir/file")
		`,
	},
	filesystem: map[string]string{
		"/dir/":                         "dir 0755",
		"/dir/file":                     "file 0644 cc55e2ec",
		"/dir/nested/":                  "dir 0755",
		"/dir/nested/file":              "file 0644 84237a05",
		"/dir/nested/other-file":        "file 0644 6b86b273",
		"/dir/other-file":               "file 0644 63d5dd49",
		"/dir/several/":                 "dir 0755",
		"/dir/several/levels/":          "dir 0755",
		"/dir/several/levels/deep/":     "dir 0755",
		"/dir/several/levels/deep/file": "file 0644 6bc26dff",
	},
	manifestPaths: map[string]string{
		"/dir/":                         "dir 0755 {test-package_myslice1}",
		"/dir/file":                     "file 0644 cc55e2ec {test-package_myslice1}",
		"/dir/nested/":                  "dir 0755 {test-package_myslice1}",
		"/dir/nested/file":              "file 0644 84237a05 {test-package_myslice1}",
		"/dir/nested/other-file":        "file 0644 6b86b273 {test-package_myslice1}",
		"/dir/other-file":               "file 0644 63d5dd49 {test-package_myslice1}",
		"/dir/several/":                 "dir 0755 {test-package_myslice1}",
		"/dir/several/levels/":          "dir 0755 {test-package_myslice1}",
		"/dir/several/levels/deep/":     "dir 0755 {test-package_myslice1}",
		"/dir/several/levels/deep/file": "file 0644 6bc26dff {test-package_myslice1}",
	},
}, {
	summary: "Overlapping glob and single entry, until:mutate on entry and reading from script",
	slices: []setup.SliceKey{
		{"test-package", "myslice1"},
		{"test-package", "myslice2"},
	},
	release: map[string]string{
		"slices/mydir/test-package.yaml": `
			package: test-package
			slices:
				myslice1:
					contents:
						/dir/**:
					mutate: |
						content.read("/dir/file")
				myslice2:
					contents:
						/dir/file: {until: mutate}
					mutate: |
						content.read("/dir/file")
		`,
	},
	filesystem: map[string]string{
		"/dir/":                         "dir 0755",
		"/dir/file":                     "file 0644 cc55e2ec",
		"/dir/nested/":                  "dir 0755",
		"/dir/nested/file":              "file 0644 84237a05",
		"/dir/nested/other-file":        "file 0644 6b86b273",
		"/dir/other-file":               "file 0644 63d5dd49",
		"/dir/several/":                 "dir 0755",
		"/dir/several/levels/":          "dir 0755",
		"/dir/several/levels/deep/":     "dir 0755",
		"/dir/several/levels/deep/file": "file 0644 6bc26dff",
	},
	manifestPaths: map[string]string{
		"/dir/":                         "dir 0755 {test-package_myslice1}",
		"/dir/file":                     "file 0644 cc55e2ec {test-package_myslice1}",
		"/dir/nested/":                  "dir 0755 {test-package_myslice1}",
		"/dir/nested/file":              "file 0644 84237a05 {test-package_myslice1}",
		"/dir/nested/other-file":        "file 0644 6b86b273 {test-package_myslice1}",
		"/dir/other-file":               "file 0644 63d5dd49 {test-package_myslice1}",
		"/dir/several/":                 "dir 0755 {test-package_myslice1}",
		"/dir/several/levels/":          "dir 0755 {test-package_myslice1}",
		"/dir/several/levels/deep/":     "dir 0755 {test-package_myslice1}",
		"/dir/several/levels/deep/file": "file 0644 6bc26dff {test-package_myslice1}",
	},
}, {
	summary: "Overlapping glob and single entry, until:mutate on glob and reading from script",
	slices: []setup.SliceKey{
		{"test-package", "myslice1"},
		{"test-package", "myslice2"},
	},
	release: map[string]string{
		"slices/mydir/test-package.yaml": `
			package: test-package
			slices:
				myslice1:
					contents:
						/dir/**: {until: mutate}
					mutate: |
						content.read("/dir/file")
				myslice2:
					contents:
						/dir/file:
					mutate: |
						content.read("/dir/file")
		`,
	},
	filesystem: map[string]string{
		"/dir/":     "dir 0755",
		"/dir/file": "file 0644 cc55e2ec",
	},
	manifestPaths: map[string]string{
		"/dir/file": "file 0644 cc55e2ec {test-package_myslice2}",
	},
}, {
	summary: "Overlapping glob and single entry, until:mutate on both and reading from script",
	slices: []setup.SliceKey{
		{"test-package", "myslice1"},
		{"test-package", "myslice2"},
	},
	release: map[string]string{
		"slices/mydir/test-package.yaml": `
			package: test-package
			slices:
				myslice1:
					contents:
						/dir/**: {until: mutate}
					mutate: |
						content.read("/dir/file")
				myslice2:
					contents:
						/dir/file: {until: mutate}
					mutate: |
						content.read("/dir/file")
		`,
	},
	filesystem:    map[string]string{},
	manifestPaths: map[string]string{},
}, {
	summary: "Content not created in packages with until:mutate on one and reading from script",
	slices: []setup.SliceKey{
		{"test-package", "myslice1"},
		{"test-package", "myslice2"},
	},
	release: map[string]string{
		"slices/mydir/test-package.yaml": `
			package: test-package
			slices:
				myslice1:
					contents:
						/file: {text: foo, until: mutate}
					mutate: |
						content.read("/file")
				myslice2:
					contents:
						/file: {text: foo}
					mutate: |
						content.read("/file")
		`,
	},
	filesystem:    map[string]string{"/file": "file 0644 2c26b46b"},
	manifestPaths: map[string]string{"/file": "file 0644 2c26b46b {test-package_myslice1,test-package_myslice2}"},
}, {
	summary: "Install two packages, both are recorded",
	slices: []setup.SliceKey{
		{"test-package", "myslice"},
		{"other-package", "myslice"},
	},
<<<<<<< HEAD
	pkgs: []*testutil.TestPackage{{
		Name:    "test-package",
		Hash:    "h1",
		Version: "v1",
		Arch:    "a1",
		Data:    testutil.PackageData["test-package"],
	}, {
		Name:    "other-package",
		Hash:    "h2",
		Version: "v2",
		Arch:    "a2",
		Data:    testutil.PackageData["other-package"],
	}},
=======
	pkgs: map[string]testutil.TestPackage{
		"test-package": {
			Name:    "test-package",
			Hash:    "h1",
			Version: "v1",
			Arch:    "a1",
			Data:    testutil.PackageData["test-package"],
		},
		"other-package": {
			Name:    "other-package",
			Hash:    "h2",
			Version: "v2",
			Arch:    "a2",
			Data:    testutil.PackageData["other-package"],
		},
	},
>>>>>>> 33bed220
	release: map[string]string{
		"slices/mydir/test-package.yaml": `
			package: test-package
			slices:
				myslice:
					contents:
	`,
		"slices/mydir/other-package.yaml": `
			package: other-package
			slices:
				myslice:
					contents:
	`,
	},
	manifestPkgs: map[string]string{
		"test-package":  "test-package v1 a1 h1",
		"other-package": "other-package v2 a2 h2",
	},
}, {
	summary: "Two packages, only one is selected and recorded",
	slices: []setup.SliceKey{
		{"test-package", "myslice"},
	},
<<<<<<< HEAD
	pkgs: []*testutil.TestPackage{{
		Name:    "test-package",
		Hash:    "h1",
		Version: "v1",
		Arch:    "a1",
		Data:    testutil.PackageData["test-package"],
	}, {
		Name:    "other-package",
		Hash:    "h2",
		Version: "v2",
		Arch:    "a2",
		Data:    testutil.PackageData["other-package"],
	}},
=======
	pkgs: map[string]testutil.TestPackage{
		"test-package": {
			Name:    "test-package",
			Hash:    "h1",
			Version: "v1",
			Arch:    "a1",
			Data:    testutil.PackageData["test-package"],
		},
		"other-package": {
			Name:    "other-package",
			Hash:    "h2",
			Version: "v2",
			Arch:    "a2",
			Data:    testutil.PackageData["other-package"],
		},
	},
>>>>>>> 33bed220
	release: map[string]string{
		"slices/mydir/test-package.yaml": `
			package: test-package
			slices:
				myslice:
					contents:
	`,
		"slices/mydir/other-package.yaml": `
			package: other-package
			slices:
				myslice:
					contents:
	`,
	},
	manifestPkgs: map[string]string{
		"test-package": "test-package v1 a1 h1",
	},
}, {
	summary: "Relative paths are properly trimmed during extraction",
	slices:  []setup.SliceKey{{"test-package", "myslice"}},
<<<<<<< HEAD
	pkgs: []*testutil.TestPackage{{
		Name: "test-package",
		Data: testutil.MustMakeDeb([]testutil.TarEntry{
			// This particular path starting with "/foo" is chosen to test for
			// a particular bug; which appeared due to the usage of
			// strings.TrimLeft() instead strings.TrimPrefix() to determine a
			// relative path. Since TrimLeft takes in a cutset instead of a
			// prefix, the desired relative path was not produced.
			// See https://github.com/canonical/chisel/pull/145.
			testutil.Dir(0755, "./foo-bar/"),
		}),
	}},
=======
	pkgs: map[string]testutil.TestPackage{
		"test-package": {
			Data: testutil.MustMakeDeb([]testutil.TarEntry{
				// This particular path starting with "/foo" is chosen to test for
				// a particular bug; which appeared due to the usage of
				// strings.TrimLeft() instead strings.TrimPrefix() to determine a
				// relative path. Since TrimLeft takes in a cutset instead of a
				// prefix, the desired relative path was not produced.
				// See https://github.com/canonical/chisel/pull/145.
				testutil.Dir(0755, "./foo-bar/"),
			}),
		},
	},
>>>>>>> 33bed220
	hackopt: func(c *C, opts *slicer.RunOptions) {
		opts.TargetDir = filepath.Join(filepath.Clean(opts.TargetDir), "foo")
		err := os.Mkdir(opts.TargetDir, 0755)
		c.Assert(err, IsNil)
	},
	release: map[string]string{
		"slices/mydir/test-package.yaml": `
			package: test-package
			slices:
				myslice:
					contents:
						/foo-bar/:
					mutate: |
						content.list("/foo-bar/")
		`,
	},
}, {
	summary: "Producing a manifest is not mandatory",
	slices:  []setup.SliceKey{{"test-package", "myslice"}},
	hackopt: func(c *C, opts *slicer.RunOptions) {
		// Remove the manifest slice that the tests add automatically.
		var index int
		for i, slice := range opts.Selection.Slices {
			if slice.Name == "manifest" {
				index = i
				break
			}
		}
		opts.Selection.Slices = append(opts.Selection.Slices[:index], opts.Selection.Slices[index+1:]...)
	},
	release: map[string]string{
		"slices/mydir/test-package.yaml": `
			package: test-package
			slices:
				myslice:
					contents:
		`,
	},
}}

var defaultChiselYaml = `
	format: chisel-v1
	archives:
		ubuntu:
			version: 22.04
			components: [main, universe]
			v1-public-keys: [test-key]
	v1-public-keys:
		test-key:
			id: ` + testKey.ID + `
			armor: |` + "\n" + testutil.PrefixEachLine(testKey.PubKeyArmor, "\t\t\t\t\t\t") + `
`

func (s *S) TestRun(c *C) {
	// Run tests for format chisel-v1.
	runSlicerTests(c, slicerTests)

	// Run tests for format v1.
	v1SlicerTests := make([]slicerTest, len(slicerTests))
	for i, t := range slicerTests {
		t.error = strings.Replace(t.error, "chisel-v1", "v1", -1)
		t.error = strings.Replace(t.error, "v1-public-keys", "public-keys", -1)
		m := map[string]string{}
		for k, v := range t.release {
			v = strings.Replace(v, "chisel-v1", "v1", -1)
			v = strings.Replace(v, "v1-public-keys", "public-keys", -1)
			m[k] = v
		}
		t.release = m
		v1SlicerTests[i] = t
	}
	runSlicerTests(c, v1SlicerTests)
}

func runSlicerTests(c *C, tests []slicerTest) {
	for _, test := range tests {
		for _, testSlices := range testutil.Permutations(test.slices) {
			c.Logf("Summary: %s", test.summary)

			if _, ok := test.release["chisel.yaml"]; !ok {
				test.release["chisel.yaml"] = defaultChiselYaml
			}
			if test.pkgs == nil {
<<<<<<< HEAD
				test.pkgs = []*testutil.TestPackage{{
					Name: "test-package",
					Data: testutil.PackageData["test-package"],
				}}
=======
				test.pkgs = map[string]testutil.TestPackage{
					"test-package": {
						Data: testutil.PackageData["test-package"],
					},
				}
			}
			for pkgName, pkg := range test.pkgs {
				if pkg.Name == "" {
					// We need to add the name for the manifest validation.
					pkg.Name = pkgName
					test.pkgs[pkgName] = pkg
				}
>>>>>>> 33bed220
			}

			releaseDir := c.MkDir()
			for path, data := range test.release {
				fpath := filepath.Join(releaseDir, path)
				err := os.MkdirAll(filepath.Dir(fpath), 0755)
				c.Assert(err, IsNil)
				err = os.WriteFile(fpath, testutil.Reindent(data), 0644)
				c.Assert(err, IsNil)
			}

			release, err := setup.ReadRelease(releaseDir)
			c.Assert(err, IsNil)

			// Create a manifest slice and add it to the selection.
			manifestPackage := test.slices[0].Package
			manifestPath := "/chisel-data/manifest.wall"
			release.Packages[manifestPackage].Slices["manifest"] = &setup.Slice{
				Package:   manifestPackage,
				Name:      "manifest",
				Essential: nil,
				Contents: map[string]setup.PathInfo{
					"/chisel-data/**": {
						Kind:     "generate",
						Generate: "manifest",
					},
				},
				Scripts: setup.SliceScripts{},
			}
<<<<<<< HEAD
			testSlices = append(testSlices, setup.SliceKey{
=======
			slices = append(slices, setup.SliceKey{
>>>>>>> 33bed220
				Package: manifestPackage,
				Slice:   "manifest",
			})

<<<<<<< HEAD
			selection, err := setup.Select(release, testSlices)
=======
			selection, err := setup.Select(release, slices)
>>>>>>> 33bed220
			c.Assert(err, IsNil)

			archives := map[string]archive.Archive{}
			for name, setupArchive := range release.Archives {
<<<<<<< HEAD
				pkgs := make(map[string]*testutil.TestPackage)
				for _, pkg := range test.pkgs {
					if len(pkg.Archives) == 0 || slices.Contains(pkg.Archives, name) {
						pkgs[pkg.Name] = pkg
					}
				}
=======
>>>>>>> 33bed220
				archive := &testutil.TestArchive{
					Opts: archive.Options{
						Label:      setupArchive.Name,
						Version:    setupArchive.Version,
						Suites:     setupArchive.Suites,
						Components: setupArchive.Components,
						Arch:       test.arch,
					},
<<<<<<< HEAD
					Packages: pkgs,
=======
					Packages: test.pkgs,
>>>>>>> 33bed220
				}
				archives[name] = archive
			}

			options := slicer.RunOptions{
				Selection: selection,
				Archives:  archives,
				TargetDir: c.MkDir(),
			}
			if test.hackopt != nil {
				test.hackopt(c, &options)
			}
			err = slicer.Run(&options)
			if test.error != "" {
				c.Assert(err, ErrorMatches, test.error)
				continue
			}
			c.Assert(err, IsNil)

			if test.filesystem == nil && test.manifestPaths == nil && test.manifestPkgs == nil {
				continue
			}
			mfest := readManifest(c, options.TargetDir, manifestPath)

			// Assert state of final filesystem.
			if test.filesystem != nil {
				filesystem := testutil.TreeDump(options.TargetDir)
				c.Assert(filesystem["/chisel-data/"], Not(HasLen), 0)
				c.Assert(filesystem[manifestPath], Not(HasLen), 0)
				delete(filesystem, "/chisel-data/")
				delete(filesystem, manifestPath)
				c.Assert(filesystem, DeepEquals, test.filesystem)
			}

			// Assert state of the files recorded in the manifest.
			if test.manifestPaths != nil {
				pathsDump, err := treeDumpManifestPaths(mfest)
				c.Assert(err, IsNil)
				c.Assert(pathsDump[manifestPath], Not(HasLen), 0)
				delete(pathsDump, manifestPath)
				c.Assert(pathsDump, DeepEquals, test.manifestPaths)
			}

			// Assert state of the packages recorded in the manifest.
			if test.manifestPkgs != nil {
				pkgsDump, err := dumpManifestPkgs(mfest)
				c.Assert(err, IsNil)
				c.Assert(pkgsDump, DeepEquals, test.manifestPkgs)
			}
		}
	}
}

func treeDumpManifestPaths(mfest *manifest.Manifest) (map[string]string, error) {
	result := make(map[string]string)
	err := mfest.IteratePaths("", func(path *manifest.Path) error {
		var fsDump string
		switch {
		case strings.HasSuffix(path.Path, "/"):
			fsDump = fmt.Sprintf("dir %s", path.Mode)
		case path.Link != "":
			fsDump = fmt.Sprintf("symlink %s", path.Link)
		default: // Regular
			if path.Size == 0 {
				fsDump = fmt.Sprintf("file %s empty", path.Mode)
<<<<<<< HEAD
			} else if path.FinalHash != "" {
				fsDump = fmt.Sprintf("file %s %s %s", path.Mode, path.Hash[:8], path.FinalHash[:8])
			} else {
				fsDump = fmt.Sprintf("file %s %s", path.Mode, path.Hash[:8])
=======
			} else if path.FinalSHA256 != "" {
				fsDump = fmt.Sprintf("file %s %s %s", path.Mode, path.SHA256[:8], path.FinalSHA256[:8])
			} else {
				fsDump = fmt.Sprintf("file %s %s", path.Mode, path.SHA256[:8])
>>>>>>> 33bed220
			}
		}

		// append {slice1, ..., sliceN} to the end of the path dump.
		slicesStr := make([]string, 0, len(path.Slices))
		for _, slice := range path.Slices {
			slicesStr = append(slicesStr, slice)
		}
		sort.Strings(slicesStr)
		result[path.Path] = fmt.Sprintf("%s {%s}", fsDump, strings.Join(slicesStr, ","))
		return nil
	})
	if err != nil {
		return nil, err
	}
	return result, nil
}

func dumpManifestPkgs(mfest *manifest.Manifest) (map[string]string, error) {
	result := map[string]string{}
	err := mfest.IteratePackages(func(pkg *manifest.Package) error {
		result[pkg.Name] = fmt.Sprintf("%s %s %s %s", pkg.Name, pkg.Version, pkg.Arch, pkg.Digest)
		return nil
	})
	if err != nil {
		return nil, err
	}
	return result, nil
}

func readManifest(c *C, targetDir, manifestPath string) *manifest.Manifest {
	f, err := os.Open(path.Join(targetDir, manifestPath))
	c.Assert(err, IsNil)
	defer f.Close()
	r, err := zstd.NewReader(f)
	c.Assert(err, IsNil)
	defer r.Close()
	mfest, err := manifest.Read(r)
	c.Assert(err, IsNil)
	err = manifest.Validate(mfest)
	c.Assert(err, IsNil)

	// Assert that the mode of the manifest.wall file matches the one recorded
	// in the manifest itself.
	s, err := os.Stat(path.Join(targetDir, manifestPath))
	c.Assert(err, IsNil)
	c.Assert(s.Mode(), Equals, fs.FileMode(0644))
	err = mfest.IteratePaths(manifestPath, func(p *manifest.Path) error {
		c.Assert(p.Mode, Equals, fmt.Sprintf("%#o", fs.FileMode(0644)))
		return nil
	})
	c.Assert(err, IsNil)

	return mfest
}<|MERGE_RESOLUTION|>--- conflicted
+++ resolved
@@ -29,11 +29,7 @@
 	summary       string
 	arch          string
 	release       map[string]string
-<<<<<<< HEAD
 	pkgs          []*testutil.TestPackage
-=======
-	pkgs          map[string]testutil.TestPackage
->>>>>>> 33bed220
 	slices        []setup.SliceKey
 	hackopt       func(c *C, opts *slicer.RunOptions)
 	filesystem    map[string]string
@@ -252,20 +248,11 @@
 }, {
 	summary: "Copyright is installed",
 	slices:  []setup.SliceKey{{"test-package", "myslice"}},
-<<<<<<< HEAD
 	pkgs: []*testutil.TestPackage{{
 		Name: "test-package",
 		// Add the copyright entries to the package.
 		Data: testutil.MustMakeDeb(append(testutil.TestPackageEntries, testPackageCopyrightEntries...)),
 	}},
-=======
-	pkgs: map[string]testutil.TestPackage{
-		"test-package": {
-			// Add the copyright entries to the package.
-			Data: testutil.MustMakeDeb(append(testutil.TestPackageEntries, testPackageCopyrightEntries...)),
-		},
-	},
->>>>>>> 33bed220
 	release: map[string]string{
 		"slices/mydir/test-package.yaml": `
 			package: test-package
@@ -293,7 +280,6 @@
 	slices: []setup.SliceKey{
 		{"test-package", "myslice"},
 		{"other-package", "myslice"}},
-<<<<<<< HEAD
 	pkgs: []*testutil.TestPackage{{
 		Name: "test-package",
 		Data: testutil.PackageData["test-package"],
@@ -301,16 +287,6 @@
 		Name: "other-package",
 		Data: testutil.PackageData["other-package"],
 	}},
-=======
-	pkgs: map[string]testutil.TestPackage{
-		"test-package": {
-			Data: testutil.PackageData["test-package"],
-		},
-		"other-package": {
-			Data: testutil.PackageData["other-package"],
-		},
-	},
->>>>>>> 33bed220
 	release: map[string]string{
 		"slices/mydir/test-package.yaml": `
 			package: test-package
@@ -347,7 +323,6 @@
 	slices: []setup.SliceKey{
 		{"implicit-parent", "myslice"},
 		{"explicit-dir", "myslice"}},
-<<<<<<< HEAD
 	pkgs: []*testutil.TestPackage{{
 		Name: "implicit-parent",
 		Data: testutil.MustMakeDeb([]testutil.TarEntry{
@@ -360,21 +335,6 @@
 			testutil.Dir(01777, "./dir/"),
 		}),
 	}},
-=======
-	pkgs: map[string]testutil.TestPackage{
-		"implicit-parent": {
-			Data: testutil.MustMakeDeb([]testutil.TarEntry{
-				testutil.Dir(0755, "./dir/"),
-				testutil.Reg(0644, "./dir/file", "random"),
-			}),
-		},
-		"explicit-dir": {
-			Data: testutil.MustMakeDeb([]testutil.TarEntry{
-				testutil.Dir(01777, "./dir/"),
-			}),
-		},
-	},
->>>>>>> 33bed220
 	release: map[string]string{
 		"slices/mydir/implicit-parent.yaml": `
 			package: implicit-parent
@@ -404,7 +364,6 @@
 	slices: []setup.SliceKey{
 		{"test-package", "myslice"},
 		{"other-package", "myslice"}},
-<<<<<<< HEAD
 	pkgs: []*testutil.TestPackage{{
 		Name: "test-package",
 		Data: testutil.PackageData["test-package"],
@@ -412,16 +371,6 @@
 		Name: "other-package",
 		Data: testutil.PackageData["other-package"],
 	}},
-=======
-	pkgs: map[string]testutil.TestPackage{
-		"test-package": {
-			Data: testutil.PackageData["test-package"],
-		},
-		"other-package": {
-			Data: testutil.PackageData["other-package"],
-		},
-	},
->>>>>>> 33bed220
 	release: map[string]string{
 		"slices/mydir/test-package.yaml": `
 			package: test-package
@@ -752,7 +701,6 @@
 }, {
 	summary: "Duplicate copyright symlink is ignored",
 	slices:  []setup.SliceKey{{"copyright-symlink-openssl", "bins"}},
-<<<<<<< HEAD
 	pkgs: []*testutil.TestPackage{{
 		Name: "copyright-symlink-openssl",
 		Data: testutil.MustMakeDeb(packageEntries["copyright-symlink-openssl"]),
@@ -760,16 +708,6 @@
 		Name: "copyright-symlink-libssl3",
 		Data: testutil.MustMakeDeb(packageEntries["copyright-symlink-libssl3"]),
 	}},
-=======
-	pkgs: map[string]testutil.TestPackage{
-		"copyright-symlink-openssl": {
-			Data: testutil.MustMakeDeb(packageEntries["copyright-symlink-openssl"]),
-		},
-		"copyright-symlink-libssl3": {
-			Data: testutil.MustMakeDeb(packageEntries["copyright-symlink-libssl3"]),
-		},
-	},
->>>>>>> 33bed220
 	release: map[string]string{
 		"slices/mydir/copyright-symlink-libssl3.yaml": `
 			package: copyright-symlink-libssl3
@@ -1009,7 +947,6 @@
 						/file:
 		`,
 	},
-<<<<<<< HEAD
 	// Although archive "foo" does have the package, since archive "bar" has
 	// been pinned in the slice definition, no other archives will be checked.
 	error: `cannot find package "test-package" in archive\(s\)`,
@@ -1119,6 +1056,9 @@
 						/file:
 		`,
 	},
+	hackopt: func(c *C, opts *slicer.RunOptions) {
+		delete(opts.Archives, "foo")
+	},
 	filesystem: map[string]string{
 		"/file": "file 0644 7a3e00f5",
 	},
@@ -1127,10 +1067,6 @@
 	},
 	manifestPkgs: map[string]string{
 		"test-package": "test-package v1 a1 h1",
-=======
-	manifestPaths: map[string]string{
-		"/dir/nested/file": "file 0644 84237a05 {test-package_myslice}",
->>>>>>> 33bed220
 	},
 }, {
 	summary: "Multiple slices of same package",
@@ -1391,7 +1327,6 @@
 		{"test-package", "myslice"},
 		{"other-package", "myslice"},
 	},
-<<<<<<< HEAD
 	pkgs: []*testutil.TestPackage{{
 		Name:    "test-package",
 		Hash:    "h1",
@@ -1405,24 +1340,6 @@
 		Arch:    "a2",
 		Data:    testutil.PackageData["other-package"],
 	}},
-=======
-	pkgs: map[string]testutil.TestPackage{
-		"test-package": {
-			Name:    "test-package",
-			Hash:    "h1",
-			Version: "v1",
-			Arch:    "a1",
-			Data:    testutil.PackageData["test-package"],
-		},
-		"other-package": {
-			Name:    "other-package",
-			Hash:    "h2",
-			Version: "v2",
-			Arch:    "a2",
-			Data:    testutil.PackageData["other-package"],
-		},
-	},
->>>>>>> 33bed220
 	release: map[string]string{
 		"slices/mydir/test-package.yaml": `
 			package: test-package
@@ -1446,7 +1363,6 @@
 	slices: []setup.SliceKey{
 		{"test-package", "myslice"},
 	},
-<<<<<<< HEAD
 	pkgs: []*testutil.TestPackage{{
 		Name:    "test-package",
 		Hash:    "h1",
@@ -1460,24 +1376,6 @@
 		Arch:    "a2",
 		Data:    testutil.PackageData["other-package"],
 	}},
-=======
-	pkgs: map[string]testutil.TestPackage{
-		"test-package": {
-			Name:    "test-package",
-			Hash:    "h1",
-			Version: "v1",
-			Arch:    "a1",
-			Data:    testutil.PackageData["test-package"],
-		},
-		"other-package": {
-			Name:    "other-package",
-			Hash:    "h2",
-			Version: "v2",
-			Arch:    "a2",
-			Data:    testutil.PackageData["other-package"],
-		},
-	},
->>>>>>> 33bed220
 	release: map[string]string{
 		"slices/mydir/test-package.yaml": `
 			package: test-package
@@ -1498,7 +1396,6 @@
 }, {
 	summary: "Relative paths are properly trimmed during extraction",
 	slices:  []setup.SliceKey{{"test-package", "myslice"}},
-<<<<<<< HEAD
 	pkgs: []*testutil.TestPackage{{
 		Name: "test-package",
 		Data: testutil.MustMakeDeb([]testutil.TarEntry{
@@ -1511,21 +1408,6 @@
 			testutil.Dir(0755, "./foo-bar/"),
 		}),
 	}},
-=======
-	pkgs: map[string]testutil.TestPackage{
-		"test-package": {
-			Data: testutil.MustMakeDeb([]testutil.TarEntry{
-				// This particular path starting with "/foo" is chosen to test for
-				// a particular bug; which appeared due to the usage of
-				// strings.TrimLeft() instead strings.TrimPrefix() to determine a
-				// relative path. Since TrimLeft takes in a cutset instead of a
-				// prefix, the desired relative path was not produced.
-				// See https://github.com/canonical/chisel/pull/145.
-				testutil.Dir(0755, "./foo-bar/"),
-			}),
-		},
-	},
->>>>>>> 33bed220
 	hackopt: func(c *C, opts *slicer.RunOptions) {
 		opts.TargetDir = filepath.Join(filepath.Clean(opts.TargetDir), "foo")
 		err := os.Mkdir(opts.TargetDir, 0755)
@@ -1609,25 +1491,10 @@
 				test.release["chisel.yaml"] = defaultChiselYaml
 			}
 			if test.pkgs == nil {
-<<<<<<< HEAD
 				test.pkgs = []*testutil.TestPackage{{
 					Name: "test-package",
 					Data: testutil.PackageData["test-package"],
 				}}
-=======
-				test.pkgs = map[string]testutil.TestPackage{
-					"test-package": {
-						Data: testutil.PackageData["test-package"],
-					},
-				}
-			}
-			for pkgName, pkg := range test.pkgs {
-				if pkg.Name == "" {
-					// We need to add the name for the manifest validation.
-					pkg.Name = pkgName
-					test.pkgs[pkgName] = pkg
-				}
->>>>>>> 33bed220
 			}
 
 			releaseDir := c.MkDir()
@@ -1657,33 +1524,22 @@
 				},
 				Scripts: setup.SliceScripts{},
 			}
-<<<<<<< HEAD
 			testSlices = append(testSlices, setup.SliceKey{
-=======
-			slices = append(slices, setup.SliceKey{
->>>>>>> 33bed220
 				Package: manifestPackage,
 				Slice:   "manifest",
 			})
 
-<<<<<<< HEAD
 			selection, err := setup.Select(release, testSlices)
-=======
-			selection, err := setup.Select(release, slices)
->>>>>>> 33bed220
 			c.Assert(err, IsNil)
 
 			archives := map[string]archive.Archive{}
 			for name, setupArchive := range release.Archives {
-<<<<<<< HEAD
 				pkgs := make(map[string]*testutil.TestPackage)
 				for _, pkg := range test.pkgs {
 					if len(pkg.Archives) == 0 || slices.Contains(pkg.Archives, name) {
 						pkgs[pkg.Name] = pkg
 					}
 				}
-=======
->>>>>>> 33bed220
 				archive := &testutil.TestArchive{
 					Opts: archive.Options{
 						Label:      setupArchive.Name,
@@ -1692,11 +1548,7 @@
 						Components: setupArchive.Components,
 						Arch:       test.arch,
 					},
-<<<<<<< HEAD
 					Packages: pkgs,
-=======
-					Packages: test.pkgs,
->>>>>>> 33bed220
 				}
 				archives[name] = archive
 			}
@@ -1762,17 +1614,10 @@
 		default: // Regular
 			if path.Size == 0 {
 				fsDump = fmt.Sprintf("file %s empty", path.Mode)
-<<<<<<< HEAD
-			} else if path.FinalHash != "" {
-				fsDump = fmt.Sprintf("file %s %s %s", path.Mode, path.Hash[:8], path.FinalHash[:8])
-			} else {
-				fsDump = fmt.Sprintf("file %s %s", path.Mode, path.Hash[:8])
-=======
 			} else if path.FinalSHA256 != "" {
 				fsDump = fmt.Sprintf("file %s %s %s", path.Mode, path.SHA256[:8], path.FinalSHA256[:8])
 			} else {
 				fsDump = fmt.Sprintf("file %s %s", path.Mode, path.SHA256[:8])
->>>>>>> 33bed220
 			}
 		}
 
