--- conflicted
+++ resolved
@@ -30,13 +30,6 @@
 	mutable bool
 }
 
-<<<<<<< HEAD
-	archives := make(map[string]archive.Archive)
-	extract := make(map[string]map[string][]deb.ExtractInfo)
-	pathInfos := make(map[string]setup.PathInfo)
-	knownPaths := make(map[string]bool)
-	knownPaths["/"] = true
-=======
 type contentChecker struct {
 	knownPaths map[string]pathData
 }
@@ -47,7 +40,6 @@
 	}
 	return nil
 }
->>>>>>> da3152c3
 
 func (cc *contentChecker) checkKnown(path string) error {
 	var err error
@@ -74,8 +66,6 @@
 }
 
 func Run(options *RunOptions) (*Report, error) {
-	report := NewReport(options.TargetDir)
-
 	oldUmask := syscall.Umask(0)
 	defer func() {
 		syscall.Umask(oldUmask)
@@ -94,7 +84,6 @@
 	if err != nil {
 		return nil, fmt.Errorf("internal error: cannot create report: %w", err)
 	}
-	release := options.Selection.Release
 
 	// Build information to process the selection.
 	extract := make(map[string]map[string][]deb.ExtractInfo)
@@ -214,9 +203,12 @@
 			if pathInfo.Until == setup.UntilNone {
 				until = setup.UntilNone
 			}
-			err := report.Add(slice, entry)
-			if err != nil {
-				return err
+			// Do not add paths with "until: mutate".
+			if pathInfo.Until != setup.UntilMutate {
+				err := report.Add(slice, entry)
+				if err != nil {
+					return err
+				}
 			}
 		}
 
@@ -237,43 +229,7 @@
 			Package:   slice.Package,
 			Extract:   extract[slice.Package],
 			TargetDir: targetDir,
-<<<<<<< HEAD
-			// Creates the filesystem entry and adds it to the report.
-			Create: func(extractInfo *deb.ExtractInfo, o *fsutil.CreateOptions) error {
-				entry, err := fsutil.Create(o)
-				if err != nil {
-					return err
-				}
-
-				// We only want to keep the entries that were explicitly listed
-				// in the slice definition.
-				if extractInfo == nil {
-					return nil
-				}
-				pathInfo, ok := slice.Contents[extractInfo.Path]
-				if !ok {
-					return nil
-				}
-
-				// Check whether the file was created because it matched a glob.
-				if strings.ContainsAny(extractInfo.Path, "*?") {
-					relPath := filepath.Clean("/" + strings.TrimLeft(o.Path, targetDir))
-					if o.Mode.IsDir() {
-						relPath = relPath + "/"
-					}
-					globbedPaths[extractInfo.Path] = append(globbedPaths[extractInfo.Path], relPath)
-					addKnownPath(relPath)
-				}
-
-				// Do not add paths with "until: mutate".
-				if pathInfo.Until == setup.UntilMutate {
-					return nil
-				}
-				return report.Add(slice, entry)
-			},
-=======
 			Create:    create,
->>>>>>> da3152c3
 		})
 		reader.Close()
 		packages[slice.Package] = nil
@@ -319,16 +275,10 @@
 	// dependencies must run before dependents.
 	checker := contentChecker{knownPaths}
 	content := &scripts.ContentValue{
-<<<<<<< HEAD
 		RootDir:    targetDir,
-		CheckWrite: checkWrite,
-		CheckRead:  checkRead,
-		Mutated:    report.Mutate,
-=======
-		RootDir:    targetDirAbs,
 		CheckWrite: checker.checkMutable,
 		CheckRead:  checker.checkKnown,
->>>>>>> da3152c3
+		Mutated:    report.Mutate,
 	}
 	for _, slice := range options.Selection.Slices {
 		opts := scripts.RunOptions{
@@ -344,7 +294,7 @@
 		}
 	}
 
-	err := removeAfterMutate(targetDirAbs, knownPaths)
+	err = removeAfterMutate(targetDir, knownPaths)
 	if err != nil {
 		return nil, err
 	}
