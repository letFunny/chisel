package slicer

import (
	"archive/tar"
	"bytes"
	"fmt"
	"io"
	"io/fs"
	"os"
	"path/filepath"
	"slices"
	"sort"
	"strings"
	"syscall"

	"github.com/klauspost/compress/zstd"

	"github.com/canonical/chisel/internal/archive"
	"github.com/canonical/chisel/internal/deb"
	"github.com/canonical/chisel/internal/fsutil"
	"github.com/canonical/chisel/internal/jsonwall"
	"github.com/canonical/chisel/internal/manifest"
	"github.com/canonical/chisel/internal/scripts"
	"github.com/canonical/chisel/internal/setup"
)

type RunOptions struct {
	Selection *setup.Selection
	Archives  map[string]archive.Archive
	TargetDir string
}

type pathData struct {
	until   setup.PathUntil
	mutable bool
}

type contentChecker struct {
	knownPaths map[string]pathData
}

func (cc *contentChecker) checkMutable(path string) error {
	if !cc.knownPaths[path].mutable {
		return fmt.Errorf("cannot write file which is not mutable: %s", path)
	}
	return nil
}

func (cc *contentChecker) checkKnown(path string) error {
	var err error
	if _, ok := cc.knownPaths[path]; !ok {
		// We assume that path is clean and ends with slash if it designates a directory.
		if path[len(path)-1] == '/' {
			if path == "/" {
				panic("internal error: content root (\"/\") is not selected")
			}
			if _, ok := cc.knownPaths[path[:len(path)-1]]; ok {
				err = fmt.Errorf("content is not a directory: %s", path[:len(path)-1])
			} else {
				err = fmt.Errorf("cannot list directory which is not selected: %s", path)
			}
		} else {
			if _, ok := cc.knownPaths[path+"/"]; ok {
				err = fmt.Errorf("content is not a file: %s", path)
			} else {
				err = fmt.Errorf("cannot read file which is not selected: %s", path)
			}
		}
	}
	return err
}

<<<<<<< HEAD
func Run(options *RunOptions) error {
=======
func Run(options *RunOptions) (*Report, error) {
>>>>>>> 81f351a0
	oldUmask := syscall.Umask(0)
	defer func() {
		syscall.Umask(oldUmask)
	}()

	targetDir := filepath.Clean(options.TargetDir)
	if !filepath.IsAbs(targetDir) {
		dir, err := os.Getwd()
		if err != nil {
			return fmt.Errorf("cannot obtain current directory: %w", err)
		}
		targetDir = filepath.Join(dir, targetDir)
	}

	// Build information to process the selection.
	extract := make(map[string]map[string][]deb.ExtractInfo)
	archives := make(map[string]archive.Archive)
	for _, slice := range options.Selection.Slices {
		extractPackage := extract[slice.Package]
		if extractPackage == nil {
			archiveName := options.Selection.Release.Packages[slice.Package].Archive
			archive := options.Archives[archiveName]
			if archive == nil {
				return fmt.Errorf("archive %q not defined", archiveName)
			}
			if !archive.Exists(slice.Package) {
				return fmt.Errorf("slice package %q missing from archive", slice.Package)
			}
			archives[slice.Package] = archive
			extractPackage = make(map[string][]deb.ExtractInfo)
			extract[slice.Package] = extractPackage
		}
		arch := archives[slice.Package].Options().Arch
		copyrightPath := "/usr/share/doc/" + slice.Package + "/copyright"
		hasCopyright := false
		for targetPath, pathInfo := range slice.Contents {
			if targetPath == "" {
				continue
			}
			if len(pathInfo.Arch) > 0 && !slices.Contains(pathInfo.Arch, arch) {
				continue
			}

			if pathInfo.Kind == setup.CopyPath || pathInfo.Kind == setup.GlobPath {
				sourcePath := pathInfo.Info
				if sourcePath == "" {
					sourcePath = targetPath
				}
				extractPackage[sourcePath] = append(extractPackage[sourcePath], deb.ExtractInfo{
					Path:    targetPath,
					Context: slice,
				})
				if sourcePath == copyrightPath && targetPath == copyrightPath {
					hasCopyright = true
				}
			} else {
				// When the content is not extracted from the package (i.e. path is
				// not glob or copy), we add a ExtractInfo for the parent directory
				// to preserve the permissions from the tarball where possible.
				targetDir := filepath.Dir(strings.TrimRight(targetPath, "/")) + "/"
				if targetDir == "" || targetDir == "/" {
					continue
				}
				extractPackage[targetDir] = append(extractPackage[targetDir], deb.ExtractInfo{
					Path:     targetDir,
					Optional: true,
				})
			}
		}
		if !hasCopyright {
			extractPackage[copyrightPath] = append(extractPackage[copyrightPath], deb.ExtractInfo{
				Path:     copyrightPath,
				Optional: true,
			})
		}
	}

	// Fetch all packages, using the selection order.
	packages := make(map[string]io.ReadCloser)
	for _, slice := range options.Selection.Slices {
		if packages[slice.Package] != nil {
			continue
		}
		reader, err := archives[slice.Package].Fetch(slice.Package)
		if err != nil {
			return err
		}
		defer reader.Close()
		packages[slice.Package] = reader
	}

	// When creating content, record if a path is known and whether they are
	// listed as until: mutate in all the slices that reference them.
	knownPaths := map[string]pathData{}
	addKnownPath(knownPaths, "/", pathData{})

	report, err := NewReport(targetDir)
	if err != nil {
<<<<<<< HEAD
		return fmt.Errorf("internal error: cannot create report: %w", err)
=======
		return nil, fmt.Errorf("internal error: cannot create report: %w", err)
>>>>>>> 81f351a0
	}

	// Creates the filesystem entry and adds it to the report. It also updates
	// knownPaths with the files created.
	create := func(extractInfos []deb.ExtractInfo, o *fsutil.CreateOptions) error {
		entry, err := fsutil.Create(o)
		if err != nil {
			return err
		}
		// Content created was not listed in a slice contents because extractInfo
		// is empty.
		if len(extractInfos) == 0 {
			return nil
		}

		relPath := filepath.Clean("/" + strings.TrimLeft(o.Path, targetDir))
		if o.Mode.IsDir() {
			relPath = relPath + "/"
		}
		inSliceContents := false
		until := setup.UntilMutate
		mutable := false
		for _, extractInfo := range extractInfos {
			if extractInfo.Context == nil {
				continue
			}
			slice, ok := extractInfo.Context.(*setup.Slice)
			if !ok {
				return fmt.Errorf("internal error: invalid Context of type %T in extractInfo", extractInfo.Context)
			}
			pathInfo, ok := slice.Contents[extractInfo.Path]
			if !ok {
				return fmt.Errorf("internal error: path %q not listed in slice contents", extractInfo.Path)
			}
			inSliceContents = true
			mutable = mutable || pathInfo.Mutable
			if pathInfo.Until == setup.UntilNone {
				until = setup.UntilNone
			}
			// Do not add paths with "until: mutate".
			if pathInfo.Until != setup.UntilMutate {
				err := report.Add(slice, entry)
				if err != nil {
					return err
				}
			}
		}

		if inSliceContents {
			data := pathData{mutable: mutable, until: until}
			addKnownPath(knownPaths, relPath, data)
		}
		return nil
	}

	// Extract all packages, also using the selection order.
	for _, slice := range options.Selection.Slices {
		reader := packages[slice.Package]
		if reader == nil {
			continue
		}
		err := deb.Extract(reader, &deb.ExtractOptions{
			Package:   slice.Package,
			Extract:   extract[slice.Package],
			TargetDir: targetDir,
			Create:    create,
		})
		reader.Close()
		packages[slice.Package] = nil
		if err != nil {
			return err
		}
	}

	// Create new content not coming from packages. First group them by their
	// relative path. Then create them and attribute them to the appropriate
	// slices.
	type contentNotInPkg struct {
		// We have validated all the pathInfos to be the same so we can store
		// one of them.
		pathInfo setup.PathInfo
		slices   []*setup.Slice
	}
	contentRelPaths := map[string]contentNotInPkg{}
	for _, slice := range options.Selection.Slices {
		arch := archives[slice.Package].Options().Arch
		for relPath, pathInfo := range slice.Contents {
			if len(pathInfo.Arch) > 0 && !slices.Contains(pathInfo.Arch, arch) {
				continue
			}
			if pathInfo.Kind == setup.CopyPath || pathInfo.Kind == setup.GlobPath ||
				pathInfo.Kind == setup.GeneratePath {
				continue
			}
			if _, ok := contentRelPaths[relPath]; !ok {
				contentRelPaths[relPath] = contentNotInPkg{
					pathInfo: pathInfo,
					slices:   []*setup.Slice{slice},
				}
			} else {
				targetPath := contentRelPaths[relPath]
				targetPath.slices = append(targetPath.slices, slice)
				contentRelPaths[relPath] = targetPath
			}
<<<<<<< HEAD
		}
	}
	for relPath, content := range contentRelPaths {
		data := pathData{
			until:   content.pathInfo.Until,
			mutable: content.pathInfo.Mutable,
		}
		addKnownPath(knownPaths, relPath, data)
		targetPath := filepath.Join(targetDir, relPath)
		entry, err := createFile(targetPath, content.pathInfo)
		if err != nil {
			return err
		}

		// Do not add paths with "until: mutate".
		if content.pathInfo.Until != setup.UntilMutate {
			for _, slice := range content.slices {
				err = report.Add(slice, entry)
				if err != nil {
					return err
=======

			// Do not add paths with "until: mutate".
			if pathInfo.Until != setup.UntilMutate {
				err = report.Add(slice, entry)
				if err != nil {
					return nil, err
>>>>>>> 81f351a0
				}
			}
		}
	}

	// Run mutation scripts. Order is fundamental here as
	// dependencies must run before dependents.
	checker := contentChecker{knownPaths}
	content := &scripts.ContentValue{
		RootDir:    targetDir,
		CheckWrite: checker.checkMutable,
		CheckRead:  checker.checkKnown,
		OnWrite:    report.Mutate,
	}
	for _, slice := range options.Selection.Slices {
		opts := scripts.RunOptions{
			Label:  "mutate",
			Script: slice.Scripts.Mutate,
			Namespace: map[string]scripts.Value{
				"content": content,
			},
		}
		err := scripts.Run(&opts)
		if err != nil {
			return fmt.Errorf("slice %s: %w", slice, err)
		}
	}

	err = removeAfterMutate(targetDir, knownPaths)
<<<<<<< HEAD
	if err != nil {
		return err
	}

	// Generate manifests.
	pkgInfos := []*archive.PackageInfo{}
	for pkg, _ := range packages {
		pkgInfo, err := archives[pkg].Info(pkg)
		if err != nil {
			return err
		}
		pkgInfos = append(pkgInfos, pkgInfo)
	}
	err = generateManifests(&generateManifestsOptions{
		packageInfo: pkgInfos,
		selection:   options.Selection.Slices,
		report:      report,
		targetDir:   targetDir,
	})
=======
>>>>>>> 81f351a0
	if err != nil {
		return err
	}

	return nil
}

// removeAfterMutate removes entries marked with until: mutate. A path is marked
// only when all slices that refer to the path mark it with until: mutate.
func removeAfterMutate(rootDir string, knownPaths map[string]pathData) error {
	var untilDirs []string
	for path, data := range knownPaths {
		if data.until != setup.UntilMutate {
			continue
		}
		realPath := filepath.Join(rootDir, path)
		if strings.HasSuffix(path, "/") {
			untilDirs = append(untilDirs, realPath)
		} else {
			err := os.Remove(realPath)
			if err != nil {
				return fmt.Errorf("cannot perform 'until' removal: %w", err)
			}
		}
	}
	// Order the directories so the deepest ones appear first, this way we can
	// check for empty directories properly.
	sort.Slice(untilDirs, func(i, j int) bool {
		return untilDirs[i] > untilDirs[j]
	})
	for _, realPath := range untilDirs {
		err := os.Remove(realPath)
		// The non-empty directory error is caught by IsExist as well.
		if err != nil && !os.IsExist(err) {
			return fmt.Errorf("cannot perform 'until' removal: %#v", err)
		}
	}
	return nil
}

// addKnownPath adds a path with its data to the list of known paths. Then it
// records that the parent directories of the path are also known.
func addKnownPath(knownPaths map[string]pathData, path string, data pathData) {
	if !strings.HasPrefix(path, "/") {
		panic("bug: tried to add relative path to known paths")
	}
	cleanPath := filepath.Clean(path)
	slashPath := cleanPath
	if strings.HasSuffix(path, "/") && cleanPath != "/" {
		slashPath += "/"
	}
	for {
		if _, ok := knownPaths[slashPath]; ok {
			break
		}
		knownPaths[slashPath] = data
		// The parents have empty data.
		data = pathData{}
		cleanPath = filepath.Dir(cleanPath)
		if cleanPath == "/" {
			break
		}
		slashPath = cleanPath + "/"
	}
}

func createFile(targetPath string, pathInfo setup.PathInfo) (*fsutil.Entry, error) {
	targetMode := pathInfo.Mode
	if targetMode == 0 {
		if pathInfo.Kind == setup.DirPath {
			targetMode = 0755
		} else {
			targetMode = 0644
		}
	}

	// Leverage tar handling of mode bits.
	tarHeader := tar.Header{Mode: int64(targetMode)}
	var fileContent io.Reader
	var linkTarget string
	switch pathInfo.Kind {
	case setup.TextPath:
		tarHeader.Typeflag = tar.TypeReg
		fileContent = bytes.NewBufferString(pathInfo.Info)
	case setup.DirPath:
		tarHeader.Typeflag = tar.TypeDir
	case setup.SymlinkPath:
		tarHeader.Typeflag = tar.TypeSymlink
		linkTarget = pathInfo.Info
	default:
		return nil, fmt.Errorf("internal error: cannot extract path of kind %q", pathInfo.Kind)
	}

	return fsutil.Create(&fsutil.CreateOptions{
		Path:        targetPath,
		Mode:        tarHeader.FileInfo().Mode(),
		Data:        fileContent,
		Link:        linkTarget,
		MakeParents: true,
	})
}

type generateManifestsOptions struct {
	packageInfo []*archive.PackageInfo
	selection   []*setup.Slice
	report      *Report
	targetDir   string
}

// generateManifests generates the Chisel manifest(s) at the specified paths. It
// returns the paths inside the rootfs where the manifest(s) are generated.
func generateManifests(options *generateManifestsOptions) error {
	manifestSlices, err := manifest.LocateManifestSlices(options.selection)
	if err != nil {
		return err
	}
	if len(manifestSlices) == 0 {
		// Nothing to do.
		return nil
	}
	jsonwallw := jsonwall.NewDBWriter(&jsonwall.DBWriterOptions{
		Schema: manifest.Schema,
	})

	// Add packages to the manifest.
	for _, info := range options.packageInfo {
		err := jsonwallw.Add(&manifest.Package{
			Kind:    "package",
			Name:    info.Name,
			Version: info.Version,
			Digest:  info.Hash,
			Arch:    info.Arch,
		})
		if err != nil {
			return err
		}
	}
	// Add slices to the manifest.
	for _, s := range options.selection {
		err := jsonwallw.Add(&manifest.Slice{
			Kind: "slice",
			Name: s.String(),
		})
		if err != nil {
			return err
		}
	}
	// Add paths and contents to the manifest.
	for _, entry := range options.report.Entries {
		sliceNames := []string{}
		for s := range entry.Slices {
			err := jsonwallw.Add(&manifest.Content{
				Kind:  "content",
				Slice: s.String(),
				Path:  entry.Path,
			})
			if err != nil {
				return err
			}
			sliceNames = append(sliceNames, s.String())
		}
		sort.Strings(sliceNames)
		err := jsonwallw.Add(&manifest.Path{
			Kind:      "path",
			Path:      entry.Path,
			Mode:      fmt.Sprintf("0%o", unixPerm(entry.Mode)),
			Slices:    sliceNames,
			Hash:      entry.Hash,
			FinalHash: entry.FinalHash,
			Size:      uint64(entry.Size),
			Link:      entry.Link,
		})
		if err != nil {
			return err
		}
	}
	// Add the manifest path and content entries to the manifest.
	for path, slices := range manifestSlices {
		sliceNames := []string{}
		for _, s := range slices {
			err := jsonwallw.Add(&manifest.Content{
				Kind:  "content",
				Slice: s.String(),
				Path:  path,
			})
			if err != nil {
				return err
			}
			sliceNames = append(sliceNames, s.String())
		}
		sort.Strings(sliceNames)
		err := jsonwallw.Add(&manifest.Path{
			Kind:   "path",
			Path:   path,
			Mode:   fmt.Sprintf("0%o", unixPerm(manifest.Mode)),
			Slices: sliceNames,
		})
		if err != nil {
			return err
		}
	}

	files := []io.Writer{}
	for relPath := range manifestSlices {
		logf("Generating manifest at %s...", relPath)
		absPath := filepath.Join(options.targetDir, relPath)
		if err := os.MkdirAll(filepath.Dir(absPath), 0755); err != nil {
			return err
		}
		file, err := os.OpenFile(absPath, os.O_CREATE|os.O_TRUNC|os.O_WRONLY, manifest.Mode)
		if err != nil {
			return err
		}
		files = append(files, file)
		defer file.Close()
	}
	w, err := zstd.NewWriter(io.MultiWriter(files...))
	if err != nil {
		return err
	}
	defer w.Close()
	_, err = jsonwallw.WriteTo(w)
	return err
}

func unixPerm(mode fs.FileMode) (perm uint32) {
	perm = uint32(mode.Perm())
	if mode&fs.ModeSticky != 0 {
		perm |= 01000
	}
	return perm
}<|MERGE_RESOLUTION|>--- conflicted
+++ resolved
@@ -70,11 +70,7 @@
 	return err
 }
 
-<<<<<<< HEAD
 func Run(options *RunOptions) error {
-=======
-func Run(options *RunOptions) (*Report, error) {
->>>>>>> 81f351a0
 	oldUmask := syscall.Umask(0)
 	defer func() {
 		syscall.Umask(oldUmask)
@@ -171,13 +167,11 @@
 	knownPaths := map[string]pathData{}
 	addKnownPath(knownPaths, "/", pathData{})
 
+	// Creates the filesystem entry and adds it to the report. It also updates
+	// knownPaths with the files created.
 	report, err := NewReport(targetDir)
 	if err != nil {
-<<<<<<< HEAD
 		return fmt.Errorf("internal error: cannot create report: %w", err)
-=======
-		return nil, fmt.Errorf("internal error: cannot create report: %w", err)
->>>>>>> 81f351a0
 	}
 
 	// Creates the filesystem entry and adds it to the report. It also updates
@@ -282,7 +276,6 @@
 				targetPath.slices = append(targetPath.slices, slice)
 				contentRelPaths[relPath] = targetPath
 			}
-<<<<<<< HEAD
 		}
 	}
 	for relPath, content := range contentRelPaths {
@@ -303,14 +296,6 @@
 				err = report.Add(slice, entry)
 				if err != nil {
 					return err
-=======
-
-			// Do not add paths with "until: mutate".
-			if pathInfo.Until != setup.UntilMutate {
-				err = report.Add(slice, entry)
-				if err != nil {
-					return nil, err
->>>>>>> 81f351a0
 				}
 			}
 		}
@@ -340,7 +325,6 @@
 	}
 
 	err = removeAfterMutate(targetDir, knownPaths)
-<<<<<<< HEAD
 	if err != nil {
 		return err
 	}
@@ -360,13 +344,7 @@
 		report:      report,
 		targetDir:   targetDir,
 	})
-=======
->>>>>>> 81f351a0
-	if err != nil {
-		return err
-	}
-
-	return nil
+	return err
 }
 
 // removeAfterMutate removes entries marked with until: mutate. A path is marked
